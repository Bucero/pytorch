--- conflicted
+++ resolved
@@ -1367,10 +1367,7 @@
     return split(g, self, chunk_vec, dim)
 
 
-<<<<<<< HEAD
-@_beartype.beartype
-def normal(g, loc, scale, seed):
-=======
+@_beartype.beartype
 def normal(
     g,
     mean,
@@ -1382,7 +1379,6 @@
     device=None,
     pin_memory=None,
 ):
->>>>>>> 22ff374c
     # If you can sample from a given distribution with mean 0 and variance 1, then you can easily sample from a
     # scale-location transformation of that distribution, which has mean μ and variance σ's square. If x is a sample
     # from a mean 0 and variance 1 distribution then
