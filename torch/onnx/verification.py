--- conflicted
+++ resolved
@@ -156,15 +156,6 @@
             equal up to specified precision.
         ValueError: if arguments provided are invalid.
     """
-<<<<<<< HEAD
-    ort_outs = list(ort_outs)
-    pt_outs, _ = torch.jit._flatten(pt_outs)
-    pt_outs = _unpack_to_numpy(pt_outs, cast_onnx_accepted=False)
-
-    assert isinstance(ort_outs, list)
-    assert isinstance(pt_outs, list)
-
-=======
     if ignore_none:
         # torch.jit._flatten filters None type
         pt_outs, _ = torch.jit._flatten(pt_outs)
@@ -172,7 +163,6 @@
         pt_outs = _inline_flatten_list([pt_outs], [])
     pt_outs_np = _unpack_to_numpy(pt_outs, cast_onnx_accepted=False)
     ort_outs = _inline_flatten_list(ort_outs, [])
->>>>>>> 22ff374c
     assert len(ort_outs) == len(
         pt_outs_np
     ), f"Number of outputs differ ONNX runtime: ({len(ort_outs)}) PyTorch: ({len(pt_outs_np)})"
@@ -199,7 +189,6 @@
             )
         except AssertionError as e:
             if acceptable_error_percentage:
-                assert isinstance(ort_out, np.ndarray)
                 error_percentage = 1 - np.sum(
                     np.isclose(ort_out, pt_out, rtol=rtol, atol=atol)
                 ) / np.prod(ort_out.shape)
