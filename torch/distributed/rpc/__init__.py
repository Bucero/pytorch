from datetime import timedelta
import logging
import os
import threading
import warnings
from typing import Generator, Tuple
from urllib.parse import urlparse

import torch
import torch.distributed as dist


logger = logging.getLogger(__name__)


_init_counter = 0
_init_counter_lock = threading.Lock()


def is_available():
    return hasattr(torch._C, "_rpc_init")


if is_available() and not torch._C._rpc_init():
    raise RuntimeError("Failed to initialize torch.distributed.rpc")


if is_available():
    from torch._C._distributed_c10d import Store
    from torch._C._distributed_rpc import (
        _disable_jit_rref_pickle,
        _enable_jit_rref_pickle,
        _disable_server_process_global_profiler,
        _enable_server_process_global_profiler,
        _set_and_start_rpc_agent,
        _reset_current_rpc_agent,
        _delete_all_user_and_unforked_owner_rrefs,
        _destroy_rref_context,
        _set_profiler_node_id,
        _is_current_rpc_agent_set,
        _rref_context_get_debug_info,
        _cleanup_python_rpc_handler,
        _invoke_rpc_builtin,
        _invoke_rpc_python_udf,
        _invoke_rpc_torchscript,
        _invoke_remote_builtin,
        _invoke_remote_python_udf,
        _invoke_remote_torchscript,
        _set_rpc_timeout,
        _get_current_rpc_agent,
        get_rpc_timeout,
        enable_gil_profiling,
        RpcBackendOptions,
        _TensorPipeRpcBackendOptionsBase,
        RpcAgent,
        PyRRef,
        TensorPipeAgent,
        RemoteProfilerManager,
        WorkerInfo,
        _DEFAULT_INIT_METHOD,
        _DEFAULT_NUM_WORKER_THREADS,
        _UNSET_RPC_TIMEOUT,
        _DEFAULT_RPC_TIMEOUT_SEC,
    )  # noqa: F401

    from . import api, backend_registry, functions
    from .api import *  # noqa: F401,F403
    import numbers

    import torch.distributed.autograd as dist_autograd

    from .backend_registry import BackendType
    from .constants import STORE_GET_RANK_KEY
    from .options import TensorPipeRpcBackendOptions  # noqa: F401
    from .server_process_global_profiler import (
        _server_process_global_profile,
    )

    rendezvous_iterator: Generator[Tuple[Store, int, int], None, None]

    def init_rpc(
        name,
        backend=None,
        rank=-1,
        world_size=None,
        rpc_backend_options=None,
    ):
        r"""
        Initializes RPC primitives such as the local RPC agent
        and distributed autograd, which immediately makes the current
        process ready to send and receive RPCs.

        Args:
            name (str): a globally unique name of this node. (e.g.,
                ``Trainer3``, ``ParameterServer2``, ``Master``, ``Worker1``)
                Name can only contain number, alphabet, underscore, colon,
                and/or dash, and must be shorter than 128 characters.
            backend (BackendType, optional): The type of RPC backend
                implementation. Supported values is
                ``BackendType.TENSORPIPE`` (the default).
                See :ref:`rpc-backends` for more information.
            rank (int): a globally unique id/rank of this node.
            world_size (int): The number of workers in the group.
            rpc_backend_options (RpcBackendOptions, optional): The options
                passed to the RpcAgent constructor. It must be an agent-specific
                subclass of :class:`~torch.distributed.rpc.RpcBackendOptions`
                and contains agent-specific initialization configurations. By
                default, for all agents, it sets the default timeout to 60
                seconds and performs the rendezvous with an underlying process
                group initialized using ``init_method = "env://"``,
                meaning that environment variables ``MASTER_ADDR`` and
                ``MASTER_PORT`` need to be set properly. See
                :ref:`rpc-backends` for more information and find which options
                are available.
        """
        torch._C._log_api_usage_once("torch.distributed.init_rpc")
        if backend is not None and not isinstance(
            backend, backend_registry.BackendType
        ):
            raise TypeError("Argument backend must be a member of BackendType")

        if rpc_backend_options is not None and not isinstance(
            rpc_backend_options, RpcBackendOptions
        ):
            raise TypeError(
                "Argument rpc_backend_options must be an instance of RpcBackendOptions"
            )

        # Try to detect the backend from the options
        if backend is None and rpc_backend_options is not None:
            for candidate_backend in BackendType:
                if isinstance(
                    rpc_backend_options,
                    type(
                        backend_registry.construct_rpc_backend_options(
                            candidate_backend
                        )
                    ),
                ):
                    backend = candidate_backend
                    break
            else:
                raise TypeError(
                    f"Could not infer backend for options {rpc_backend_options}"
                )
            # Ignore type error because mypy doesn't handle dynamically generated type objects (#4865)
            if backend != BackendType.TENSORPIPE:  # type: ignore[attr-defined]
                logger.warning(
                    f"RPC was initialized with no explicit backend but with options "  # type: ignore[attr-defined]
                    f"corresponding to {backend}, hence that backend will be used "
                    f"instead of the default {BackendType.TENSORPIPE}. To silence this "
                    f"warning pass `backend={backend}` explicitly."
                )

        if backend is None:
            backend = BackendType.TENSORPIPE  # type: ignore[attr-defined]

        if rpc_backend_options is None:
            # default construct a set of RPC backend options.
            rpc_backend_options = backend_registry.construct_rpc_backend_options(
                backend
            )

        # Create store, performs rendezvous for static RPC group.
        if not world_size:
            # If world_size is not set in construction and also not set in environment variables
            # The store will be created for the dynamic group setting
            store = dist._create_store_from_options(rpc_backend_options, rank)
<<<<<<< Updated upstream
            # If there is unspecified rank or rank is pre-allocated 0 (master), then rank will be allocated by store
            if rank <= 0:
                val = store.add(STORE_GET_RANK_KEY, 1)
                rank = val - 1
=======
            val = store.add(STORE_GET_RANK_KEY, 1)
            rank = val - 1
            print(f"rank is {rank}")
>>>>>>> Stashed changes
        else:
            # This rendezvous state sometimes is destroyed before all processes
            # finishing handshaking. To avoid that issue, we make it global to
            # keep it alive.
            global rendezvous_iterator
            rendezvous_iterator = dist.rendezvous(
                rpc_backend_options.init_method, rank=rank, world_size=world_size
            )
            store, _, _ = next(rendezvous_iterator)
        # Use same timeout as RPC.
        store.set_timeout(timedelta(seconds=rpc_backend_options.rpc_timeout))

        # Use a PrefixStore to distinguish multiple invocations.
        with _init_counter_lock:
            global _init_counter
            store = dist.PrefixStore(str("rpc_prefix_{}".format(_init_counter)), store)
            _init_counter += 1

        # Initialize autograd before RPC since _init_rpc_backend guarantees all
        # processes sync via the store. If we initialize autograd after RPC,
        # there could be a race where some nodes might have initialized autograd
        # and others might not have. As a result, a node calling
        # torch.distributed.autograd.backward() would run into errors since
        # other nodes might not have been initialized.
        dist_autograd._init(rank)

        _set_profiler_node_id(rank)
        # Initialize RPC.
        _init_rpc_backend(backend, store, name, rank, world_size, rpc_backend_options)

    def _validate_rpc_args(backend, store, name, rank, world_size, rpc_backend_options):
        type_mapping = {
            backend: backend_registry.BackendType,
            store: dist.Store,
            name: str,
            rank: numbers.Integral,
            # world_size can be None for a dynamic group
            world_size: (numbers.Integral, type(None)),
            rpc_backend_options: RpcBackendOptions,
        }
        for arg, arg_type in type_mapping.items():
            if not isinstance(arg, arg_type):  # type: ignore[arg-type]
                raise RuntimeError(
                    "Argument {} must be of type {} but got type {}".format(
                        arg, arg_type, type(arg)
                    )
                )

    def _init_rpc_backend(
        backend=BackendType.TENSORPIPE,  # type: ignore[attr-defined]
        store=None,
        name=None,
        rank=-1,
        world_size=None,
        rpc_backend_options=None,
    ):

        _validate_rpc_args(backend, store, name, rank, world_size, rpc_backend_options)

        if _is_current_rpc_agent_set():
            raise RuntimeError("RPC is already initialized")

        # Initialize RPC.
        rpc_agent = backend_registry.init_backend(
            backend,
            store=store,
            name=name,
            rank=rank,
            world_size=world_size,
            rpc_backend_options=rpc_backend_options,
        )

        api._init_rpc_states(rpc_agent)

    @api._require_initialized
    def _get_debug_info():
        info = _rref_context_get_debug_info()
        info.update(api._get_current_rpc_agent().get_debug_info())
        info.update(dist_autograd._get_debug_info())
        return info<|MERGE_RESOLUTION|>--- conflicted
+++ resolved
@@ -166,16 +166,10 @@
             # If world_size is not set in construction and also not set in environment variables
             # The store will be created for the dynamic group setting
             store = dist._create_store_from_options(rpc_backend_options, rank)
-<<<<<<< Updated upstream
             # If there is unspecified rank or rank is pre-allocated 0 (master), then rank will be allocated by store
             if rank <= 0:
                 val = store.add(STORE_GET_RANK_KEY, 1)
                 rank = val - 1
-=======
-            val = store.add(STORE_GET_RANK_KEY, 1)
-            rank = val - 1
-            print(f"rank is {rank}")
->>>>>>> Stashed changes
         else:
             # This rendezvous state sometimes is destroyed before all processes
             # finishing handshaking. To avoid that issue, we make it global to
