import torch
from torch.ao.quantization.experimental.quantizer import APoTQuantizer

# class to store APoT quantized tensor
class TensorAPoT(torch.Tensor):
    quantizer: APoTQuantizer

    def __init__(self, quantizer):
        raise NotImplementedError

<<<<<<< HEAD
    def q_apot_alpha(self) -> float:
        raise NotImplementedError

# test
=======
    def int_repr(self):
        raise NotImplementedError
>>>>>>> 64391c27
<|MERGE_RESOLUTION|>--- conflicted
+++ resolved
@@ -8,12 +8,7 @@
     def __init__(self, quantizer):
         raise NotImplementedError
 
-<<<<<<< HEAD
-    def q_apot_alpha(self) -> float:
+    def int_repr(self):
         raise NotImplementedError
 
-# test
-=======
-    def int_repr(self):
-        raise NotImplementedError
->>>>>>> 64391c27
+# test