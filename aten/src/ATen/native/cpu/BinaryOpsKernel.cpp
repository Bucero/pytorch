#include <ATen/native/BinaryOps.h>

#include <cmath>
#include <iostream>

#include <ATen/Dispatch.h>
#include <ATen/Parallel.h>
#include <ATen/cpu/vec/functional.h>
#include <ATen/cpu/vec/vec.h>
#include <ATen/native/TensorIterator.h>
#include <ATen/native/cpu/Loops.h>
#include <ATen/native/Math.h>
#include <c10/macros/Macros.h>
#include <c10/util/copysign.h>

namespace at {
namespace native {

namespace {

using namespace vec;

// Note: Undefined behavior when performing addition is intentionally
// ignored.
void add_kernel(TensorIteratorBase& iter, const Scalar& alpha_scalar) {
  if (iter.dtype() == ScalarType::Bool) {
      using scalar_t = bool;
      auto alpha = alpha_scalar.to<scalar_t>();
      cpu_kernel(iter,
        [=](scalar_t a, scalar_t b) __ubsan_ignore_undefined__ -> scalar_t { return a + alpha * b; });
  } else {
    AT_DISPATCH_ALL_TYPES_AND_COMPLEX_AND2(kBFloat16, kHalf, iter.dtype(), "add_cpu/sub_cpu", [&]() {
      auto alpha = alpha_scalar.to<scalar_t>();
      auto alpha_vec = Vectorized<scalar_t>(alpha);
      cpu_kernel_vec(iter,
        [=](scalar_t a, scalar_t b) __ubsan_ignore_undefined__ -> scalar_t { return a + alpha * b; },
        [=](Vectorized<scalar_t> a, Vectorized<scalar_t> b) __ubsan_ignore_undefined__ {
          return vec::fmadd(b, alpha_vec, a);
        });
      });
  }
}

void add_clamp_kernel(TensorIterator& iter, const Scalar& alpha_scalar, const Scalar& min_val, const Scalar& max_val) {
  AT_DISPATCH_ALL_TYPES(iter.dtype(), "add_clamp_cpu", [&]() {
    auto alpha = alpha_scalar.to<scalar_t>();
    auto alpha_vec = Vectorized<scalar_t>(alpha);
    auto min_scalar = min_val.to<scalar_t>();
    auto min_vec = Vectorized<scalar_t>(min_scalar);
    auto max_scalar = max_val.to<scalar_t>();
    auto max_vec = Vectorized<scalar_t>(max_scalar);
    cpu_kernel_vec(iter,
      [=](scalar_t a, scalar_t b) __ubsan_ignore_undefined__ -> scalar_t {
        return std::min(max_scalar, std::max(min_scalar, static_cast<scalar_t>(a + alpha * b)));
      },
      [=](Vectorized<scalar_t> a, Vectorized<scalar_t> b) __ubsan_ignore_undefined__ {
        auto add_clamp_res = vec::fmadd(b, alpha_vec, a);
        add_clamp_res = vec::clamp_min(add_clamp_res, min_vec);
        add_clamp_res = vec::clamp_max(add_clamp_res, max_vec);
        return add_clamp_res;
      });
    });
}

void atan2_kernel(TensorIteratorBase& iter) {
  AT_DISPATCH_FLOATING_TYPES(iter.dtype(), "atan2_cpu", [&]() {
    cpu_kernel_vec(iter, [=](scalar_t a, scalar_t b) -> scalar_t {
    return std::atan2(a, b);
  },
    [=](Vectorized<scalar_t> a, Vectorized<scalar_t> b) {
      return a.atan2(b);
    });
  });
}

// Note: Undefined behavior when performing subtraction is intentionally
// ignored.
void sub_kernel(TensorIteratorBase& iter, const Scalar& alpha_scalar) __ubsan_ignore_undefined__ {
  add_kernel(iter, -alpha_scalar);
}

void mul_kernel(TensorIteratorBase& iter) {
  if (iter.dtype() == ScalarType::Bool) {
    cpu_kernel(iter, [=](bool a, bool b) -> bool { return a && b; });
  } else {
    AT_DISPATCH_ALL_TYPES_AND_COMPLEX_AND2(kBFloat16, kHalf, iter.dtype(), "mul_cpu", [&]() {
      cpu_kernel_vec(iter,
        [=](scalar_t a, scalar_t b) -> scalar_t { return a * b; },
        [=](Vectorized<scalar_t> a, Vectorized<scalar_t> b) {
          return a * b;
        });
    });
  }
}

void div_true_kernel(TensorIteratorBase& iter) {
  AT_DISPATCH_FLOATING_AND_COMPLEX_TYPES_AND2(kBFloat16, kHalf, iter.common_dtype(), "div_cpu", [&]() {
    cpu_kernel_vec(iter,
      [](scalar_t a, scalar_t b) __ubsan_ignore_float_divide_by_zero__ -> scalar_t {
        return a / b;
      },
      [](Vectorized<scalar_t> a, Vectorized<scalar_t> b) {
        return a / b;
      });
  });
}

void div_trunc_kernel(TensorIteratorBase& iter) {
  const auto dtype = iter.common_dtype();
  if (isIntegralType(dtype, /*includeBool*/ false)) {
    // There's no SIMD integer division, so don't try to vectorize it.
    // TODO: if the divisor is a scalar, rewrite as multiplication by a constant.
    AT_DISPATCH_INTEGRAL_TYPES(dtype, "div_trunc_cpu", [&]() {
      cpu_kernel(iter, [](scalar_t a, scalar_t b) -> scalar_t {
        TORCH_CHECK(b != 0, "ZeroDivisionError");
        return a / b;
      });
    });
  } else {
    AT_DISPATCH_FLOATING_TYPES_AND2(kBFloat16, kHalf, dtype, "div_trunc_cpu", [&]() {
      cpu_kernel_vec(iter,
        [](scalar_t a, scalar_t b) __ubsan_ignore_float_divide_by_zero__ -> scalar_t {
          return std::trunc(a / b);
        },
        [](Vectorized<scalar_t> a, Vectorized<scalar_t> b) {
          return (a / b).trunc();
        });
    });
  }
}

// NOTE: [Floor Division in Python]
// Python's __floordiv__ operator is more complicated than just floor(a / b).
// It aims to maintain the property: a == (a // b) * b + remainder(a, b)
// which can otherwise fail due to rounding errors in the remainder.
// So, instead it is calculated as: a // b = (a - remainder(a, b)) / b
// With some additional fix-ups added to the result.
//
// For reference, see CPython's implementation:
// https://github.com/python/cpython/blob/ace008c531dd685a30c1dd68f9b5ba35f20171cf/Objects/floatobject.c#L636

void div_floor_kernel(TensorIteratorBase& iter) {
  const auto dtype = iter.common_dtype();
  if (dtype == kByte) {
    // In the special case of unsigned integer division, floor division is
    // equivalent to truncation division (since the signs of the divisor and
    // dividend are always the same)
    return div_trunc_kernel(iter);
  } else if (isIntegralType(dtype, /*includeBool*/ false)) {
    // There's no SIMD integer division, so don't try to vectorize it.
    AT_DISPATCH_INTEGRAL_TYPES(dtype, "div_floor_cpu", [&]() {
      cpu_kernel(iter, [](scalar_t a, scalar_t b) -> scalar_t {
        TORCH_CHECK(b != 0, "ZeroDivisionError");
        if ((a < 0) != (b < 0)) {
          // Subtracts one from the results of truncation division if the
          // divisor and dividend have different sign(bit)s and the remainder of
          // the division is nonzero
          const auto quot = a / b;
          const auto rem = a % b;
          return rem ? quot - 1 : quot;
        }

        return a / b;
      });
    });
  } else {
    // See NOTE: [Floor Division in Python]
    AT_DISPATCH_FLOATING_TYPES_AND2(kBFloat16, kHalf, dtype, "div_floor_cpu", [&]() {
      using vec_t = Vectorized<scalar_t>;
      cpu_kernel_vec(iter,
          [](scalar_t a, scalar_t b) __ubsan_ignore_float_divide_by_zero__ -> scalar_t {
            if (C10_UNLIKELY(b == 0)) {
              // Divide by zero: return standard IEEE result
              return a / b;
            }

            auto mod = std::fmod(a, b);
            auto div = (a - mod) / b;
            if ((mod != 0) && (b < 0) != (mod < 0)) {
              div -= scalar_t(1);
            }

            scalar_t floordiv;
            if (div != 0) {
              floordiv = std::floor(div);
              if (div - floordiv > scalar_t(0.5)) {
                floordiv += scalar_t(1.0);
              }
            } else {
              floordiv = c10::copysign(scalar_t(0), a / b);
            }
            return floordiv;
          },
          [](vec_t a, vec_t b) -> vec_t {
            auto mod = a.fmod(b);
            auto div = (a - mod) / b;
            const auto zero = vec_t(0);
            auto mask = (mod != zero) & ((b < zero) ^ (mod < zero));
            const auto one = vec_t(1);
            div = vec_t::blendv(div, div - one, mask);
            auto floordiv = div.floor();
            mask = (div - floordiv) > vec_t(0.5);
            floordiv = vec_t::blendv(floordiv, floordiv + one, mask);
            const auto basic_div = a / b;
            floordiv = vec_t::blendv(floordiv, zero.copysign(basic_div), div == zero);
            floordiv = vec_t::blendv(floordiv, basic_div, b == zero);
            return floordiv;
          });
    });
  }
}

void remainder_kernel(TensorIteratorBase& iter) {
  if (isIntegralType(iter.common_dtype(), /*includeBool*/ false)) {
    AT_DISPATCH_INTEGRAL_TYPES(iter.common_dtype(), "remainder_cpu", [&]() {
      cpu_kernel(iter, [](scalar_t a, scalar_t b) -> scalar_t {
        TORCH_CHECK(b != 0, "ZeroDivisionError");
        scalar_t r = a % b;
        if ((r != 0) && ((r < 0) != (b < 0))) {
          r += b;
        }
        return r;
      });
    });
  } else {
    AT_DISPATCH_FLOATING_TYPES_AND_HALF(iter.common_dtype(), "remainder_cpu", [&]() {
      cpu_kernel_vec(iter,
        [=](scalar_t a, scalar_t b) __ubsan_ignore_float_divide_by_zero__ -> scalar_t {
          scalar_t mod = std::fmod(a, b);
          if ((mod != 0) && ((b < 0) != (mod < 0))) mod += b;
          return mod;
        },
        [=](Vectorized<scalar_t> a, Vectorized<scalar_t> b) {
          auto mod = a.fmod(b);
          const auto zero = Vectorized<scalar_t>(0);
          auto mask = (mod != zero) & ((b < zero) ^ (mod < zero));
          return Vectorized<scalar_t>::blendv(mod, mod + b, mask);
        });
    });
  }
}

void bitwise_and_kernel(TensorIterator& iter) {
  if (iter.dtype() == ScalarType::Bool) {
    cpu_kernel(
        iter,
        [](bool a, bool b) {
          return a && b;
        });
  } else {
    AT_DISPATCH_INTEGRAL_TYPES(iter.dtype(), "bitwise_and_cpu", [&]() {
      cpu_kernel_vec(
          iter,
          [](scalar_t a, scalar_t b) -> scalar_t {
            return a & b;
          },
          [](Vectorized<scalar_t> a, Vectorized<scalar_t> b) {
            return a & b;
          });
    });
  }
}

void bitwise_or_kernel(TensorIterator& iter) {
  if (iter.dtype() == ScalarType::Bool) {
    cpu_kernel(
        iter,
        [](bool a, bool b) {
          return a || b;
        });
  } else {
    AT_DISPATCH_INTEGRAL_TYPES(iter.dtype(), "bitwise_or_cpu", [&]() {
      cpu_kernel_vec(
          iter,
          [](scalar_t a, scalar_t b) -> scalar_t {
            return a | b;
          },
          [](Vectorized<scalar_t> a, Vectorized<scalar_t> b) {
            return a | b;
          });
    });
  }
}

void bitwise_xor_kernel(TensorIterator& iter) {
  if (iter.dtype() == ScalarType::Bool) {
    // Boolean type does not work with ^ (bitwise XOR) in C++. bitwise_xor wraps this operation for both Boolean and
    // integral types.
    cpu_kernel(
          iter,
          [](bool a, bool b) {
            return a != b;
          });
  } else {
    AT_DISPATCH_INTEGRAL_TYPES(iter.dtype(), "bitwise_xor_cpu", [&]() {
      cpu_kernel_vec(
          iter,
          [](scalar_t a, scalar_t b) -> scalar_t {
            return a ^ b;
          },
          [](Vectorized<scalar_t> a, Vectorized<scalar_t> b) {
            return a ^ b;
          });
    });
  }
}

void lshift_kernel(TensorIteratorBase& iter) {
  if (iter.dtype() == ScalarType::Float || iter.dtype() == ScalarType::Double) {
    AT_DISPATCH_FLOATING_TYPES(iter.dtype(), "lshift_cpu", [&]() {
      auto base_vec = Vectorized<scalar_t>((scalar_t)(2));
      cpu_kernel_vec(
        iter,
        [=](scalar_t a, scalar_t b) -> scalar_t {
          return a * std::pow((scalar_t)(2), b);
        },
        [=](Vectorized<scalar_t> a, Vectorized<scalar_t> b) {
          return a * base_vec.pow(b);
      });
    });
  } else {
    AT_DISPATCH_INTEGRAL_TYPES(iter.dtype(), "lshift_cpu", [&]() {
      cpu_kernel(iter,
        [](scalar_t a, scalar_t b) -> scalar_t {
          return static_cast<std::make_unsigned_t<scalar_t>>(a) << b;
      });
    });
  }
}

void logical_and_kernel(TensorIterator& iter) {
  // See Note [special-case bool outputs]
  if (iter.dtype() == ScalarType::Bool) {
    AT_DISPATCH_ALL_TYPES_AND_COMPLEX_AND3(kBool, kBFloat16, kHalf, iter.common_dtype(), "logical_and_cpu", [&]() {
      cpu_kernel(iter,
        [](scalar_t a, scalar_t b) -> bool {
          return a && b;
        });
    });
  } else {
    AT_DISPATCH_ALL_TYPES_AND_COMPLEX_AND2(kBFloat16, kHalf, iter.common_dtype(), "logical_and_cpu", [&]() {
      cpu_kernel(iter,
        [](scalar_t a, scalar_t b) -> scalar_t {
          return static_cast<scalar_t>(a && b);
        });
    });
  }
}

void logical_or_kernel(TensorIterator& iter) {
  // See Note [special-case bool outputs]
  if (iter.dtype() == ScalarType::Bool) {
    AT_DISPATCH_ALL_TYPES_AND_COMPLEX_AND3(kBool, kBFloat16, kHalf, iter.common_dtype(), "logical_or_cpu", [&]() {
      cpu_kernel(iter,
        [](scalar_t a, scalar_t b) -> bool {
          return a || b;
        });
    });
  } else {
    AT_DISPATCH_ALL_TYPES_AND_COMPLEX_AND3(kBool, kBFloat16, kHalf, iter.common_dtype(), "logical_or_cpu", [&]() {
      cpu_kernel(iter,
        [](scalar_t a, scalar_t b) -> scalar_t {
          return static_cast<scalar_t>(a || b);
        });
    });
  }
}

void logical_xor_kernel(TensorIterator& iter) {
  // See Note [special-case bool outputs]
  if (iter.dtype() == ScalarType::Bool) {
    AT_DISPATCH_ALL_TYPES_AND_COMPLEX_AND3(kBool, kBFloat16, kHalf, iter.common_dtype(), "logical_xor_cpu", [&]() {
      cpu_kernel(iter,
        [](scalar_t a, scalar_t b) -> bool {
          return bool(a) != bool(b);
        });
    });
  } else {
    AT_DISPATCH_ALL_TYPES_AND_COMPLEX_AND2(kBFloat16, kHalf, iter.common_dtype(), "logical_xor_cpu", [&]() {
      cpu_kernel(iter,
        [](scalar_t a, scalar_t b) -> scalar_t {
          return static_cast<scalar_t>(bool(a) != bool(b));
        });
    });
  }
}

void rshift_kernel(TensorIteratorBase& iter) {
  if (iter.dtype() == ScalarType::Float || iter.dtype() == ScalarType::Double) {
    AT_DISPATCH_FLOATING_TYPES(iter.dtype(), "rshift_cpu", [&]() {
      auto base_vec = Vectorized<scalar_t>((scalar_t)(2));
      cpu_kernel_vec(
        iter,
        [=](scalar_t a, scalar_t b) -> scalar_t {
          return a / std::pow((scalar_t)(2), b);
        },
        [=](Vectorized<scalar_t> a, Vectorized<scalar_t> b) {
          return a / base_vec.pow(b);
      });
    });
  } else {
    AT_DISPATCH_INTEGRAL_TYPES(iter.dtype(), "rshift_cpu", [&]() {
      cpu_kernel(iter,
        [](scalar_t a, scalar_t b) -> scalar_t {
          return a >> b;
        });
    });
  }
}

void lt_kernel(TensorIterator& iter) {
  // See Note [special-case bool outputs]
  if (iter.dtype() == ScalarType::Bool) {
    AT_DISPATCH_ALL_TYPES_AND3(kBool, kBFloat16, kHalf, iter.common_dtype(), "lt_cpu", [&]() {
      cpu_kernel(iter,
        [](scalar_t a, scalar_t b) -> bool {
          return a < b;
        });
    });
  } else {
    AT_DISPATCH_ALL_TYPES_AND2(kBFloat16, kHalf, iter.common_dtype(), "lt_cpu", [&]() {
      cpu_kernel_vec(
        iter,
        [](scalar_t a, scalar_t b) -> scalar_t {
          return a < b;
        },
        [](Vectorized<scalar_t> a, Vectorized<scalar_t> b) -> Vectorized<scalar_t> {
          return a.lt(b);
        });
    });
  }
}

void le_kernel(TensorIterator& iter) {
  // See Note [special-case bool outputs]
  if (iter.dtype() == ScalarType::Bool) {
    AT_DISPATCH_ALL_TYPES_AND3(kBool, kBFloat16, kHalf, iter.common_dtype(), "le_cpu", [&]() {
      cpu_kernel(iter,
        [](scalar_t a, scalar_t b) -> bool {
          return a <= b;
        });
    });
  } else {
    AT_DISPATCH_ALL_TYPES_AND2(kBFloat16, kHalf, iter.common_dtype(), "le_cpu", [&]() {
      cpu_kernel_vec(
        iter,
        [](scalar_t a, scalar_t b) -> scalar_t {
          return a <= b;
        },
        [](Vectorized<scalar_t> a, Vectorized<scalar_t> b) -> Vectorized<scalar_t> {
          return a.le(b);
        });
    });
  }
}

void gt_kernel(TensorIterator& iter) {
  // See Note [special-case bool outputs]
  if (iter.dtype() == ScalarType::Bool) {
    AT_DISPATCH_ALL_TYPES_AND3(kBool, kBFloat16, kHalf, iter.common_dtype(), "gt_cpu", [&]() {
      cpu_kernel(iter,
        [](scalar_t a, scalar_t b) -> bool {
          return a > b;
        });
    });
  } else {
    AT_DISPATCH_ALL_TYPES_AND2(kBFloat16, kHalf, iter.common_dtype(), "gt_cpu", [&]() {
      cpu_kernel_vec(
        iter,
        [](scalar_t a, scalar_t b) -> scalar_t {
          return a > b;
        },
        [](Vectorized<scalar_t> a, Vectorized<scalar_t> b) -> Vectorized<scalar_t> {
          return a.gt(b);
        });
    });
  }
}

void ge_kernel(TensorIterator& iter) {
  // See Note [special-case bool outputs]
  if (iter.dtype() == ScalarType::Bool) {
    AT_DISPATCH_ALL_TYPES_AND3(kBool, kBFloat16, kHalf, iter.common_dtype(), "ge_cpu", [&]() {
      cpu_kernel(iter,
        [](scalar_t a, scalar_t b) -> bool {
          return a >= b;
        });
    });
  } else {
    AT_DISPATCH_ALL_TYPES_AND2(kBFloat16, kHalf, iter.common_dtype(), "ge_cpu", [&]() {
      cpu_kernel_vec(
        iter,
        [](scalar_t a, scalar_t b) -> scalar_t {
          return a >= b;
        },
        [](Vectorized<scalar_t> a, Vectorized<scalar_t> b) -> Vectorized<scalar_t> {
          return a.ge(b);
        });
    });
  }
}

void eq_kernel(TensorIterator& iter) {
  // See Note [special-case bool outputs]
  if (iter.dtype() == ScalarType::Bool) {
    AT_DISPATCH_ALL_TYPES_AND_COMPLEX_AND3(kBool, kBFloat16, kHalf, iter.common_dtype(), "eq_cpu", [&]() {
      cpu_kernel(iter,
        [](scalar_t a, scalar_t b) -> bool {
          return a == b;
        });
    });
  } else {
    AT_DISPATCH_ALL_TYPES_AND_COMPLEX_AND2(kBFloat16, kHalf, iter.common_dtype(), "eq_cpu", [&]() {
      cpu_kernel_vec(
        iter,
        [](scalar_t a, scalar_t b) -> scalar_t {
          return a == b;
        },
        [](Vectorized<scalar_t> a, Vectorized<scalar_t> b) -> Vectorized<scalar_t> {
          return a.eq(b);
        });
    });
  }
}

void ne_kernel(TensorIterator& iter) {
  // See Note [special-case bool outputs]
  if (iter.dtype() == ScalarType::Bool) {
    AT_DISPATCH_ALL_TYPES_AND_COMPLEX_AND3(kBool, kBFloat16, kHalf, iter.common_dtype(), "ne_cpu", [&]() {
      cpu_kernel(iter,
        [](scalar_t a, scalar_t b) -> bool {
          return a != b;
        });
    });
  } else {
    AT_DISPATCH_ALL_TYPES_AND_COMPLEX_AND2(kBFloat16, kHalf, iter.common_dtype(), "ne_cpu", [&]() {
      cpu_kernel_vec(
        iter,
        [](scalar_t a, scalar_t b) -> scalar_t {
          return a != b;
        },
        [](Vectorized<scalar_t> a, Vectorized<scalar_t> b) -> Vectorized<scalar_t> {
          return a.ne(b);
        });
    });
  }
}

void maximum_kernel(TensorIteratorBase& iter) {
  if (iter.dtype() == ScalarType::Bool) {
    cpu_kernel(iter,
      [](bool a, bool b) -> bool {
        return a || b;
      });
  } else if (isIntegralType(iter.dtype(), /*includeBool=*/ false)) {
    AT_DISPATCH_INTEGRAL_TYPES(iter.dtype(), "maximum_cpu", [&]() {
      cpu_kernel_vec(iter,
        [](scalar_t a, scalar_t b) -> scalar_t { return std::max(a, b); },
        [](Vectorized<scalar_t> a, Vectorized<scalar_t> b) { return at::vec::maximum(a, b); });
    });
  } else {
    AT_DISPATCH_FLOATING_TYPES_AND2(at::ScalarType::Half, at::ScalarType::BFloat16, iter.dtype(), "maximum_cpu", [&]() {
      cpu_kernel_vec(iter,
        [](scalar_t a, scalar_t b) -> scalar_t {
          if (a != a || b != b) {
            return std::numeric_limits<scalar_t>::quiet_NaN();
          } else {
            return std::max(a, b);
          }
        },
        [](Vectorized<scalar_t> a, Vectorized<scalar_t> b) { return at::vec::maximum(a, b); });
    });
  }
}

void minimum_kernel(TensorIteratorBase& iter) {
  if (iter.dtype() == ScalarType::Bool) {
    cpu_kernel(iter,
      [](bool a, bool b) -> bool {
        return a && b;
      });
  } else if (isIntegralType(iter.dtype(), /*includeBool=*/ false)) {
    AT_DISPATCH_INTEGRAL_TYPES(iter.dtype(), "minimum_cpu", [&]() {
      cpu_kernel_vec(iter,
        [](scalar_t a, scalar_t b) -> scalar_t { return std::min(a, b); },
        [](Vectorized<scalar_t> a, Vectorized<scalar_t> b) { return at::vec::minimum(a, b); });
    });
  } else {
    AT_DISPATCH_FLOATING_TYPES_AND2(at::ScalarType::Half, at::ScalarType::BFloat16, iter.dtype(), "minimum_cpu", [&]() {
      cpu_kernel_vec(iter,
        [](scalar_t a, scalar_t b) -> scalar_t {
          if (a != a || b != b) {
            return std::numeric_limits<scalar_t>::quiet_NaN();
          } else {
            return std::min(a, b);
          }
        },
        [](Vectorized<scalar_t> a, Vectorized<scalar_t> b) { return at::vec::minimum(a, b); });
    });
  }
}

void fmax_kernel(TensorIteratorBase& iter) {
  if (isFloatingType(iter.common_dtype())) {
    AT_DISPATCH_FLOATING_TYPES_AND2(at::ScalarType::Half, at::ScalarType::BFloat16, iter.common_dtype(), "fmax_cpu", [&]() {
      cpu_kernel(iter,
        [](scalar_t a, scalar_t b) -> scalar_t {
          return std::fmax(a, b);
        });
    });
  } else {
    maximum_kernel(iter);
  }
}

void fmin_kernel(TensorIteratorBase& iter) {
  if (isFloatingType(iter.common_dtype())) {
    AT_DISPATCH_FLOATING_TYPES_AND2(at::ScalarType::Half, at::ScalarType::BFloat16, iter.common_dtype(), "fmin_cpu", [&]() {
      cpu_kernel(iter,
        [](scalar_t a, scalar_t b) -> scalar_t {
          return std::fmin(a, b);
        });
    });
  } else {
    minimum_kernel(iter);
  }
}

void smooth_l1_kernel(TensorIterator& iter, double beta) {
  AT_DISPATCH_FLOATING_TYPES_AND2(
        kBFloat16, kHalf, iter.dtype(), "smooth_l1_cpu", [&]() {
        using Vec = Vectorized<scalar_t>;
        const scalar_t beta_val(beta);
        const Vec beta_val_vec(beta_val);
        const Vec point_five_vec(static_cast<scalar_t>(0.5));
        cpu_kernel_vec(
            iter,
            [&beta_val](scalar_t a, scalar_t b) -> scalar_t {
              auto z = std::abs(a - b);
              return z < beta_val
                  ? static_cast<scalar_t>(0.5) * z * z / beta_val
                  : z - static_cast<scalar_t>(0.5) * beta_val;
            },
            [&beta_val_vec, &point_five_vec](Vec a, Vec b) {
              auto z = (a - b).abs();
              return Vec::blendv(
                  point_five_vec * z * z / beta_val_vec, z - point_five_vec * beta_val_vec, z >= beta_val_vec);
            });
      });
}

void huber_kernel(TensorIterator& iter, double delta) {
  AT_DISPATCH_FLOATING_TYPES_AND2(kBFloat16, kHalf, iter.dtype(), "huber_cpu", [&]() {
    using Vec = Vectorized<scalar_t>;
    const scalar_t delta_val(delta);
    const Vec delta_val_vec(delta_val);
    const Vec point_five_vec(static_cast<scalar_t>(0.5));
    cpu_kernel_vec(
      iter,
      [&delta_val](scalar_t a, scalar_t b) -> scalar_t {
        auto z = std::abs(a - b);
        return z < delta_val ? static_cast<scalar_t>(0.5) * z * z :
        delta_val * (z - static_cast<scalar_t>(0.5) * delta_val);
      },
      [&delta_val_vec, &point_five_vec](Vec a, Vec b) {
        auto z = (a - b).abs();
        return Vec::blendv(point_five_vec * z * z,
          delta_val_vec * (z - point_five_vec * delta_val_vec),
          z >= delta_val_vec);
    });
  });
}

void sigmoid_backward_kernel(TensorIterator& iter) {
<<<<<<< HEAD
  AT_DISPATCH_FLOATING_TYPES_AND2(kBFloat16, kHalf, iter.dtype(), "sigmoid_backward_cpu", [&]() {
    if (iter.dtype() == kBFloat16) {
      auto one_vec = Vectorized<float>((float)(1));
      cpu_kernel_vec(iter,
        [=](BFloat16 a, BFloat16 b) -> BFloat16 {
          float a0 = static_cast<float>(a);
          float b0 = static_cast<float>(b);
          return a0 * (float(1) - b0) * b0;
        },
        [=](Vectorized<BFloat16> a, Vectorized<BFloat16> b) {
          Vectorized<float> a0, a1, b0, b1;
          std::tie(a0, a1) = convert_bfloat16_float(a);
          std::tie(b0, b1) = convert_bfloat16_float(b);
          a0 = a0 * (one_vec - b0) * b0;
          a1 = a1 * (one_vec - b1) * b1;
          return convert_float_bfloat16(a0, a1);
        });
      return;
    }
    auto one_vec = Vectorized<scalar_t>((scalar_t)(1));
    cpu_kernel_vec(iter,
      [=](scalar_t a, scalar_t b) -> scalar_t {
        return a * (scalar_t(1) - b) * b;
      },
      [=](Vectorized<scalar_t> a, Vectorized<scalar_t> b) {
        return a * (one_vec - b) * b;
      });
  });
=======
  if (isComplexType(iter.dtype())) {
    AT_DISPATCH_COMPLEX_TYPES(iter.dtype(), "sigmoid_backward_cpu", [&]() {
      auto one_vec = Vectorized<scalar_t>(scalar_t{1});
      cpu_kernel_vec(
        iter,
        [=](scalar_t a, scalar_t b) -> scalar_t {
          return a * std::conj((scalar_t(1) - b) * b);
        },
        [=](Vectorized<scalar_t> a, Vectorized<scalar_t> b) {
          return a * ((one_vec - b) * b).conj();
        });
    });
  } else {
    AT_DISPATCH_FLOATING_TYPES_AND2(
        kBFloat16, kHalf, iter.dtype(), "sigmoid_backward_cpu", [&]() {
          auto one_vec = Vectorized<scalar_t>((scalar_t)(1));
          cpu_kernel_vec(
              iter,
              [=](scalar_t a, scalar_t b) -> scalar_t {
                return a * (scalar_t(1) - b) * b;
              },
              [=](Vectorized<scalar_t> a, Vectorized<scalar_t> b) {
                return a * (one_vec - b) * b;
              });
        });
  }
>>>>>>> d62c3ea3
}

void logit_backward_kernel(TensorIterator& iter, const Scalar& eps_scalar) {
  AT_DISPATCH_FLOATING_TYPES_AND(
      kBFloat16, iter.dtype(), "logit_backward_cpu", [&]() {
        const scalar_t eps = eps_scalar.to<scalar_t>();
        const Vectorized<scalar_t> kZeroVec(scalar_t(0));
        const Vectorized<scalar_t> kOneVec(scalar_t(1));
        if (eps < scalar_t(0)) {
          const Vectorized<scalar_t> kNanVec(
              std::numeric_limits<scalar_t>::quiet_NaN());
          cpu_kernel_vec(
              iter,
              [](scalar_t dy, scalar_t x) {
                return (x < scalar_t(0) || x > scalar_t(1))
                    ? std::numeric_limits<scalar_t>::quiet_NaN()
                    : ((x == scalar_t(0) || x == scalar_t(1))
                           ? (dy * std::numeric_limits<scalar_t>::infinity())
                           : (dy / (x * (scalar_t(1) - x))));
              },
              [kZeroVec, kOneVec, kNanVec](
                  Vectorized<scalar_t> dy_vec, Vectorized<scalar_t> x_vec) {
                return Vectorized<scalar_t>::blendv(
                    kNanVec,
                    dy_vec / (x_vec * (kOneVec - x_vec)),
                    (x_vec >= kZeroVec) & (x_vec <= kOneVec));
              });
        } else {
          const scalar_t lo = eps;
          const scalar_t hi = scalar_t(1) - eps;
          const Vectorized<scalar_t> lo_vec(lo);
          const Vectorized<scalar_t> hi_vec(hi);
          cpu_kernel_vec(
              iter,
              [lo, hi](scalar_t dy, scalar_t x) {
                return (x < lo || x > hi)
                    ? scalar_t(0)
                    : ((x == scalar_t(0) || x == scalar_t(1))
                           ? dy * std::numeric_limits<scalar_t>::infinity()
                           : dy / (x * (scalar_t(1) - x)));
              },
              [kZeroVec, kOneVec, lo_vec, hi_vec](
                  Vectorized<scalar_t> dy_vec, Vectorized<scalar_t> x_vec) {
                return Vectorized<scalar_t>::blendv(
                    kZeroVec,
                    dy_vec / (x_vec * (kOneVec - x_vec)),
                    (x_vec >= lo_vec) & (x_vec <= hi_vec));
              });
        }
      });
}

void tanh_backward_kernel(TensorIterator& iter) {
  if (isComplexType(iter.dtype())) {
    AT_DISPATCH_COMPLEX_TYPES(iter.dtype(), "tanh_backward_cpu", [&]() {
      auto one_vec = Vectorized<scalar_t>(scalar_t{1});
    cpu_kernel_vec(
      iter,
      [=](scalar_t a, scalar_t b) -> scalar_t {
        return a * std::conj(scalar_t{1} - b * b);
      },
      [=](Vectorized<scalar_t> a, Vectorized<scalar_t> b) {
        return a * (one_vec - b * b).conj();
      });
  });
  } else {
    AT_DISPATCH_FLOATING_TYPES_AND(kBFloat16, iter.dtype(), "tanh_backward_cpu", [&]() {
      if (iter.dtype() == kBFloat16) {
        auto one_vec = Vectorized<float>(float{1});
        cpu_kernel_vec(
          iter,
          [=](BFloat16 a, BFloat16 b) -> BFloat16 {
            float a0 = float(a);
            float b0 = float(b);
            return a0 * (float{1} - b0 * b0);
          },
          [=](Vectorized<BFloat16> a, Vectorized<BFloat16> b) {
            Vectorized<float> a0, a1, b0, b1;
            std::tie(a0, a1) = convert_bfloat16_float(a);
            std::tie(b0, b1) = convert_bfloat16_float(b);
            a0 = a0 * (one_vec - b0 * b0);
            a1 = a1 * (one_vec - b1 * b1);
            return convert_float_bfloat16(a0, a1);
          }
        );
        return;
      }
      auto one_vec = Vectorized<scalar_t>(scalar_t{1});
      cpu_kernel_vec(
        iter,
        [=](scalar_t a, scalar_t b) -> scalar_t {
          return a * (scalar_t{1} - b * b);
        },
        [=](Vectorized<scalar_t> a, Vectorized<scalar_t> b) {
          return a * (one_vec - b * b);
        });
    });
  }
}

void mse_kernel(TensorIterator& iter) {
  if (iter.dtype() == ScalarType::Half) {
    TORCH_WARN_ONCE("Applying the CPU mse kernel on half-type tensors. "
                    "This may be slower than using float or double-type tensors.");
  }

  AT_DISPATCH_FLOATING_TYPES_AND_HALF(iter.dtype(), "mse_cpu", [&]() {
    cpu_kernel_vec(iter,
      [=](scalar_t a, scalar_t b) -> scalar_t {
        auto diff = a - b;
        return diff * diff;
      },
      [=](Vectorized<scalar_t> a, Vectorized<scalar_t> b) {
      auto diff =  a - b;
      return diff * diff;
      });
  });
}

void fmod_kernel(TensorIterator& iter) {
  if (isIntegralType(iter.common_dtype(), /*includeBool=*/ false)) {
    AT_DISPATCH_INTEGRAL_TYPES(iter.common_dtype(), "fmod_cpu", [&]() {
      cpu_kernel(iter, [=](scalar_t x, scalar_t d) -> scalar_t {
        TORCH_CHECK(d != 0, "ZeroDivisionError");
        return x % d;
      });
    });
  } else {
    AT_DISPATCH_FLOATING_TYPES_AND(kHalf, iter.common_dtype(), "fmod_cpu", [&]() {
      cpu_kernel_vec(
        iter,
        [](scalar_t x, scalar_t d) -> scalar_t {
          return std::fmod(x, d);
        },
        [](Vectorized<scalar_t> x, Vectorized<scalar_t> d) {
          return x.fmod(d);
        });
    });
  }
}

void logaddexp_kernel(TensorIteratorBase& iter) {
  AT_DISPATCH_FLOATING_TYPES(iter.dtype(), "logaddexp_cpu", [&]() {
    cpu_kernel_vec(
        iter,
        [=](scalar_t a, scalar_t b) -> scalar_t {
          if (std::isinf(a) && a == b) {
            return a;
          } else {
            scalar_t m = std::max(a, b);
            return m + std::log((scalar_t)(1.0) + std::exp(-std::abs(a - b)));
          }
        },
        [=](Vectorized<scalar_t> a, Vectorized<scalar_t> b) {
          Vectorized<scalar_t> inf(std::numeric_limits<scalar_t>::infinity());
          Vectorized<scalar_t> one(1.0);
          Vectorized<scalar_t> m = maximum(a, b);
          return Vectorized<scalar_t>::blendv(
              m + (one + (a - b).abs().neg().exp()).log(),
              a,
              (a == b) & (a.abs() == inf));
        });
  });
}

void logaddexp2_kernel(TensorIteratorBase& iter) {
  AT_DISPATCH_FLOATING_TYPES(iter.dtype(), "logaddexp2_cpu", [&]() {
    cpu_kernel_vec(
        iter,
        [=](scalar_t a, scalar_t b) -> scalar_t {
          if (std::isinf(a) && a == b) {
            return a;
          } else {
            scalar_t m = std::max(a, b);
            return m + std::log2((scalar_t)(1.0) + std::pow((scalar_t)(2), -std::abs(a - b)));
          }
        },
        [=](Vectorized<scalar_t> a, Vectorized<scalar_t> b) {
          Vectorized<scalar_t> inf(std::numeric_limits<scalar_t>::infinity());
          Vectorized<scalar_t> one(1.0);
          Vectorized<scalar_t> two(2.0);
          Vectorized<scalar_t> m = maximum(a, b);
          return Vectorized<scalar_t>::blendv(
              m + (one + two.pow((a - b).abs().neg())).log2(),
              a,
              (a == b) & (a.abs() == inf));
        });
  });
}

void gcd_kernel(TensorIteratorBase& iter) {
  AT_DISPATCH_INTEGRAL_TYPES(iter.dtype(), "gcd_cpu", [&]() {
      cpu_kernel(
          iter,
          [](scalar_t a, scalar_t b) -> scalar_t {
            return calc_gcd(a, b);
          });
    });
}

void lcm_kernel(TensorIteratorBase& iter) {
  AT_DISPATCH_INTEGRAL_TYPES(iter.dtype(), "lcm_cpu", [&]() {
      cpu_kernel(
          iter,
          [](scalar_t a, scalar_t b) -> scalar_t {
            scalar_t g = calc_gcd(a, b);
            return (g == 0) ? 0 : std::abs(a / g * b);
          });
    });
}

void hypot_kernel(TensorIteratorBase& iter) {
  AT_DISPATCH_FLOATING_TYPES_AND(kBFloat16, iter.dtype(), "hypot_cpu", [&]() {
    cpu_kernel_vec(
        iter,
        [=](scalar_t a, scalar_t b) -> scalar_t {
            return std::hypot(a, b);
        },
        [=](Vectorized<scalar_t> a, Vectorized<scalar_t> b) {
            return a.hypot(b);
        });
  });
}

void igamma_kernel(TensorIteratorBase& iter) {
  AT_DISPATCH_FLOATING_TYPES_AND2(kHalf, kBFloat16, iter.dtype(), "igamma_cpu", [&]() {
    cpu_kernel_vec(
        iter,
        [=](scalar_t a, scalar_t b) -> scalar_t {
            return calc_igamma(a, b);
        },
        [=](Vectorized<scalar_t> a, Vectorized<scalar_t> b) {
            return a.igamma(b);
        });
  });
}

void igammac_kernel(TensorIteratorBase& iter) {
  AT_DISPATCH_FLOATING_TYPES_AND2(kHalf, kBFloat16, iter.dtype(), "igammac_cpu", [&]() {
    cpu_kernel_vec(
        iter,
        [=](scalar_t a, scalar_t b) -> scalar_t {
            return calc_igammac(a, b);
        },
        [=](Vectorized<scalar_t> a, Vectorized<scalar_t> b) {
            return a.igammac(b);
        });
  });
}

void nextafter_kernel(TensorIteratorBase& iter) {
  AT_DISPATCH_FLOATING_TYPES(iter.dtype(), "nextafter_cpu", [&]() {
    cpu_kernel_vec(
        iter,
        [=](scalar_t a, scalar_t b) -> scalar_t {
            return std::nextafter(a, b);
        },
        [=](Vectorized<scalar_t> a, Vectorized<scalar_t> b) {
            return a.nextafter(b);
        });
  });
}

void heaviside_kernel(TensorIteratorBase& iter) {
  AT_DISPATCH_ALL_TYPES_AND3(kHalf, kBool, kBFloat16, iter.dtype(), "heaviside_cpu", [&]() {
    cpu_kernel(iter, [](scalar_t a, scalar_t b) -> scalar_t {
        return a == 0 ? b : static_cast<scalar_t>(a > 0);
    });
  });
}

void copysign_kernel(TensorIteratorBase& iter) {
  AT_DISPATCH_FLOATING_TYPES_AND2(kBFloat16, kHalf, iter.common_dtype(), "copysign_cpu", [&]() {
    cpu_kernel_vec(iter,
      [](scalar_t a, scalar_t b) -> scalar_t {
        return c10::copysign(a, b);
      },
      [](Vectorized<scalar_t> a, Vectorized<scalar_t> b) -> Vectorized<scalar_t> {
        return a.copysign(b);
      });
  });
}

void xlogy_kernel(TensorIterator& iter) {
  AT_DISPATCH_FLOATING_TYPES_AND2(kBFloat16, kHalf, iter.common_dtype(), "xlogy_cpu", [&]() {
    cpu_kernel(iter, [](scalar_t x, scalar_t y) -> scalar_t {
      if (at::_isnan(y)){
        return NAN;
      }
      if (x == 0){
        return 0;
      }
      return x * std::log(y);
    });
  });
}

void xlog1py_kernel(TensorIteratorBase& iter) {
  AT_DISPATCH_FLOATING_TYPES_AND2(kBFloat16, kHalf, iter.common_dtype(), "xlog1py_cpu", [&]() {
    cpu_kernel(iter, [](scalar_t x, scalar_t y) -> scalar_t {
      if (at::_isnan(y)){
        return NAN;
      }
      if (x == 0){
        return 0;
      }
      return x * std::log1p(y);
    });
  });
}

void zeta_kernel(TensorIteratorBase& iter) {
  AT_DISPATCH_FLOATING_TYPES(iter.common_dtype(), "zeta_cpu", [&]() {
    cpu_kernel(iter, [](scalar_t x, scalar_t q) -> scalar_t {
      return zeta(x, q);
    });
  });
}

} // namespace

// NOLINTNEXTLINE(cppcoreguidelines-avoid-non-const-global-variables)
REGISTER_DISPATCH(add_stub, &add_kernel);
// NOLINTNEXTLINE(cppcoreguidelines-avoid-non-const-global-variables)
REGISTER_DISPATCH(add_clamp_stub, &add_clamp_kernel);
// NOLINTNEXTLINE(cppcoreguidelines-avoid-non-const-global-variables)
REGISTER_DISPATCH(sub_stub, &sub_kernel);
// NOLINTNEXTLINE(cppcoreguidelines-avoid-non-const-global-variables)
REGISTER_DISPATCH(mul_stub, &mul_kernel);
// NOLINTNEXTLINE(cppcoreguidelines-avoid-non-const-global-variables)
REGISTER_DISPATCH(div_true_stub, &div_true_kernel);
// NOLINTNEXTLINE(cppcoreguidelines-avoid-non-const-global-variables)
REGISTER_DISPATCH(div_trunc_stub, &div_trunc_kernel);
// NOLINTNEXTLINE(cppcoreguidelines-avoid-non-const-global-variables)
REGISTER_DISPATCH(div_floor_stub, &div_floor_kernel);
// NOLINTNEXTLINE(cppcoreguidelines-avoid-non-const-global-variables)
REGISTER_DISPATCH(remainder_stub, &remainder_kernel);
// NOLINTNEXTLINE(cppcoreguidelines-avoid-non-const-global-variables)
REGISTER_DISPATCH(atan2_stub, &atan2_kernel);
// NOLINTNEXTLINE(cppcoreguidelines-avoid-non-const-global-variables)
REGISTER_DISPATCH(bitwise_and_stub, &bitwise_and_kernel);
// NOLINTNEXTLINE(cppcoreguidelines-avoid-non-const-global-variables)
REGISTER_DISPATCH(bitwise_or_stub, &bitwise_or_kernel);
// NOLINTNEXTLINE(cppcoreguidelines-avoid-non-const-global-variables)
REGISTER_DISPATCH(bitwise_xor_stub, &bitwise_xor_kernel);
// NOLINTNEXTLINE(cppcoreguidelines-avoid-non-const-global-variables)
REGISTER_DISPATCH(lshift_stub, &lshift_kernel);
// NOLINTNEXTLINE(cppcoreguidelines-avoid-non-const-global-variables)
REGISTER_DISPATCH(rshift_stub, &rshift_kernel);
// NOLINTNEXTLINE(cppcoreguidelines-avoid-non-const-global-variables)
REGISTER_DISPATCH(logical_xor_stub, &logical_xor_kernel);
// NOLINTNEXTLINE(cppcoreguidelines-avoid-non-const-global-variables)
REGISTER_DISPATCH(logical_and_stub, &logical_and_kernel);
// NOLINTNEXTLINE(cppcoreguidelines-avoid-non-const-global-variables)
REGISTER_DISPATCH(logical_or_stub, &logical_or_kernel);
// NOLINTNEXTLINE(cppcoreguidelines-avoid-non-const-global-variables)
REGISTER_DISPATCH(lt_stub, &lt_kernel);
// NOLINTNEXTLINE(cppcoreguidelines-avoid-non-const-global-variables)
REGISTER_DISPATCH(le_stub, &le_kernel);
// NOLINTNEXTLINE(cppcoreguidelines-avoid-non-const-global-variables)
REGISTER_DISPATCH(gt_stub, &gt_kernel);
// NOLINTNEXTLINE(cppcoreguidelines-avoid-non-const-global-variables)
REGISTER_DISPATCH(ge_stub, &ge_kernel);
// NOLINTNEXTLINE(cppcoreguidelines-avoid-non-const-global-variables)
REGISTER_DISPATCH(eq_stub, &eq_kernel);
// NOLINTNEXTLINE(cppcoreguidelines-avoid-non-const-global-variables)
REGISTER_DISPATCH(ne_stub, &ne_kernel);
// NOLINTNEXTLINE(cppcoreguidelines-avoid-non-const-global-variables)
REGISTER_DISPATCH(maximum_stub, &maximum_kernel);
// NOLINTNEXTLINE(cppcoreguidelines-avoid-non-const-global-variables)
REGISTER_DISPATCH(minimum_stub, &minimum_kernel);
// NOLINTNEXTLINE(cppcoreguidelines-avoid-non-const-global-variables)
REGISTER_DISPATCH(fmax_stub, &fmax_kernel);
// NOLINTNEXTLINE(cppcoreguidelines-avoid-non-const-global-variables)
REGISTER_DISPATCH(fmin_stub, &fmin_kernel);
// NOLINTNEXTLINE(cppcoreguidelines-avoid-non-const-global-variables)
REGISTER_DISPATCH(smooth_l1_stub, &smooth_l1_kernel);
// NOLINTNEXTLINE(cppcoreguidelines-avoid-non-const-global-variables)
REGISTER_DISPATCH(huber_stub, &huber_kernel);
// NOLINTNEXTLINE(cppcoreguidelines-avoid-non-const-global-variables)
REGISTER_DISPATCH(sigmoid_backward_stub, &sigmoid_backward_kernel);
// NOLINTNEXTLINE(cppcoreguidelines-avoid-non-const-global-variables)
REGISTER_DISPATCH(logit_backward_stub, &logit_backward_kernel);
// NOLINTNEXTLINE(cppcoreguidelines-avoid-non-const-global-variables)
REGISTER_DISPATCH(tanh_backward_stub, &tanh_backward_kernel);
// NOLINTNEXTLINE(cppcoreguidelines-avoid-non-const-global-variables)
REGISTER_DISPATCH(mse_stub, &mse_kernel);
// NOLINTNEXTLINE(cppcoreguidelines-avoid-non-const-global-variables)
REGISTER_DISPATCH(fmod_stub, &fmod_kernel);
// NOLINTNEXTLINE(cppcoreguidelines-avoid-non-const-global-variables)
REGISTER_DISPATCH(logaddexp_stub, &logaddexp_kernel);
// NOLINTNEXTLINE(cppcoreguidelines-avoid-non-const-global-variables)
REGISTER_DISPATCH(logaddexp2_stub, &logaddexp2_kernel);
// NOLINTNEXTLINE(cppcoreguidelines-avoid-non-const-global-variables)
REGISTER_DISPATCH(gcd_stub, &gcd_kernel);
// NOLINTNEXTLINE(cppcoreguidelines-avoid-non-const-global-variables)
REGISTER_DISPATCH(lcm_stub, &lcm_kernel);
// NOLINTNEXTLINE(cppcoreguidelines-avoid-non-const-global-variables)
REGISTER_DISPATCH(hypot_stub, &hypot_kernel);
// NOLINTNEXTLINE(cppcoreguidelines-avoid-non-const-global-variables)
REGISTER_DISPATCH(igamma_stub, &igamma_kernel);
// NOLINTNEXTLINE(cppcoreguidelines-avoid-non-const-global-variables)
REGISTER_DISPATCH(igammac_stub, &igammac_kernel);
// NOLINTNEXTLINE(cppcoreguidelines-avoid-non-const-global-variables)
REGISTER_DISPATCH(nextafter_stub, &nextafter_kernel);
// NOLINTNEXTLINE(cppcoreguidelines-avoid-non-const-global-variables)
REGISTER_DISPATCH(heaviside_stub, &heaviside_kernel);
// NOLINTNEXTLINE(cppcoreguidelines-avoid-non-const-global-variables)
REGISTER_DISPATCH(copysign_stub, &copysign_kernel);
// NOLINTNEXTLINE(cppcoreguidelines-avoid-non-const-global-variables)
REGISTER_DISPATCH(xlogy_stub, &xlogy_kernel);
REGISTER_DISPATCH(xlog1py_stub, &xlog1py_kernel);
REGISTER_DISPATCH(zeta_stub, &zeta_kernel);

} // namespace native
} // namespace at<|MERGE_RESOLUTION|>--- conflicted
+++ resolved
@@ -672,36 +672,6 @@
 }
 
 void sigmoid_backward_kernel(TensorIterator& iter) {
-<<<<<<< HEAD
-  AT_DISPATCH_FLOATING_TYPES_AND2(kBFloat16, kHalf, iter.dtype(), "sigmoid_backward_cpu", [&]() {
-    if (iter.dtype() == kBFloat16) {
-      auto one_vec = Vectorized<float>((float)(1));
-      cpu_kernel_vec(iter,
-        [=](BFloat16 a, BFloat16 b) -> BFloat16 {
-          float a0 = static_cast<float>(a);
-          float b0 = static_cast<float>(b);
-          return a0 * (float(1) - b0) * b0;
-        },
-        [=](Vectorized<BFloat16> a, Vectorized<BFloat16> b) {
-          Vectorized<float> a0, a1, b0, b1;
-          std::tie(a0, a1) = convert_bfloat16_float(a);
-          std::tie(b0, b1) = convert_bfloat16_float(b);
-          a0 = a0 * (one_vec - b0) * b0;
-          a1 = a1 * (one_vec - b1) * b1;
-          return convert_float_bfloat16(a0, a1);
-        });
-      return;
-    }
-    auto one_vec = Vectorized<scalar_t>((scalar_t)(1));
-    cpu_kernel_vec(iter,
-      [=](scalar_t a, scalar_t b) -> scalar_t {
-        return a * (scalar_t(1) - b) * b;
-      },
-      [=](Vectorized<scalar_t> a, Vectorized<scalar_t> b) {
-        return a * (one_vec - b) * b;
-      });
-  });
-=======
   if (isComplexType(iter.dtype())) {
     AT_DISPATCH_COMPLEX_TYPES(iter.dtype(), "sigmoid_backward_cpu", [&]() {
       auto one_vec = Vectorized<scalar_t>(scalar_t{1});
@@ -717,6 +687,24 @@
   } else {
     AT_DISPATCH_FLOATING_TYPES_AND2(
         kBFloat16, kHalf, iter.dtype(), "sigmoid_backward_cpu", [&]() {
+          if (iter.dtype() == kBFloat16) {
+            auto one_vec = Vectorized<float>((float)(1));
+            cpu_kernel_vec(iter,
+              [=](BFloat16 a, BFloat16 b) -> BFloat16 {
+                float a0 = static_cast<float>(a);
+                float b0 = static_cast<float>(b);
+                return a0 * (float(1) - b0) * b0;
+              },
+              [=](Vectorized<BFloat16> a, Vectorized<BFloat16> b) {
+                Vectorized<float> a0, a1, b0, b1;
+                std::tie(a0, a1) = convert_bfloat16_float(a);
+                std::tie(b0, b1) = convert_bfloat16_float(b);
+                a0 = a0 * (one_vec - b0) * b0;
+                a1 = a1 * (one_vec - b1) * b1;
+                return convert_float_bfloat16(a0, a1);
+              });
+            return;
+          }
           auto one_vec = Vectorized<scalar_t>((scalar_t)(1));
           cpu_kernel_vec(
               iter,
@@ -728,7 +716,6 @@
               });
         });
   }
->>>>>>> d62c3ea3
 }
 
 void logit_backward_kernel(TensorIterator& iter, const Scalar& eps_scalar) {
