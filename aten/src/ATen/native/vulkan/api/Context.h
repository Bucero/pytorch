--- conflicted
+++ resolved
@@ -21,6 +21,7 @@
   uint32_t cmdSubmitFrequency;
   CommandPoolConfig cmdPoolConfig;
   DescriptorPoolConfig descriptorPoolConfig;
+  QueryPoolConfig queryPoolConfig;
 };
 
 //
@@ -34,8 +35,7 @@
 
 class Context final {
  public:
-  explicit Context(
-      const VkInstance instance, size_t adapter_i, const ContextConfig);
+  explicit Context(size_t adapter_i, const ContextConfig&);
 
   Context(const Context&) = delete;
   Context& operator=(const Context&) = delete;
@@ -49,7 +49,6 @@
   // Config
   ContextConfig config_;
   // Important handles
-  VkInstance instance_;
   Adapter* adapter_p_;
   VkDevice device_;
   Adapter::Queue queue_;
@@ -57,11 +56,10 @@
   CommandPool command_pool_;
   DescriptorPool descriptor_pool_;
   FencePool fences_;
+  // Diagnostics
+#ifdef USE_VULKAN_GPU_DIAGNOSTICS
   QueryPool querypool_;
-<<<<<<< HEAD
-=======
 #endif /* USE_VULKAN_GPU_DIAGNOSTICS */
->>>>>>> 0b5b1000
   // Command buffers submission
   std::mutex cmd_mutex_;
   CommandBuffer cmd_;
@@ -73,21 +71,6 @@
   std::vector<VulkanImage> images_to_clear_;
 
  public:
-<<<<<<< HEAD
-
-  inline GPU gpu() {
-    const Adapter* p_adapter = adapter_p_;
-    return {
-      instance_,
-      p_adapter,
-      device_,
-      queue_.family_index,
-      queue_.handle,
-    };
-  }
-
-=======
->>>>>>> 0b5b1000
   // Adapter access
 
   inline Adapter* adapter_ptr() {
@@ -130,19 +113,19 @@
     return fences_;
   }
 
+  // Diagnostics
+
+#ifdef USE_VULKAN_GPU_DIAGNOSTICS
   inline QueryPool& querypool() {
     return querypool_;
   }
 
-<<<<<<< HEAD
-=======
   inline void reset_querypool() {
     set_cmd();
     querypool_.reset(cmd_);
   }
 #endif /* USE_VULKAN_GPU_DIAGNOSTICS */
 
->>>>>>> 0b5b1000
   // Memory Management
   void register_buffer_cleanup(VulkanBuffer& buffer) {
     std::lock_guard<std::mutex> bufferlist_lock(buffer_clearlist_mutex_);
@@ -155,6 +138,10 @@
   }
 
   // GPU RPC
+
+  inline std::unique_lock<std::mutex> dispatch_lock() {
+    return std::unique_lock<std::mutex>(cmd_mutex_);
+  }
 
  private:
   inline void set_cmd() {
@@ -290,10 +277,6 @@
     const utils::uvec3& local_work_group_size,
     const VkFence fence_handle,
     Arguments&&... arguments) {
-<<<<<<< HEAD
-  // Serialize recording to the shared command buffer
-  std::unique_lock<std::mutex> cmd_lock(cmd_mutex_);
-=======
   // Serialize recording to the shared command buffer. Do not initialize with a
   // mutex just yet, since in some cases it will be externally managed.
   std::unique_lock<std::mutex> cmd_lock;
@@ -307,9 +290,16 @@
   if (fence_handle == VK_NULL_HANDLE) {
     cmd_lock = std::unique_lock<std::mutex>(cmd_mutex_);
   }
->>>>>>> 0b5b1000
 
   set_cmd();
+
+#ifdef USE_VULKAN_GPU_DIAGNOSTICS
+  uint32_t log_idx = querypool_.shader_profile_begin(
+      cmd_,
+      shader_descriptor.kernel_name,
+      create_extent3d(global_work_group),
+      create_extent3d(local_work_group_size));
+#endif /* USE_VULKAN_GPU_DIAGNOSTICS */
 
   // Factor out template parameter independent code to minimize code bloat.
   DescriptorSet descriptor_set = submit_compute_prologue(
@@ -324,19 +314,15 @@
   submit_compute_epilogue(
       cmd_, descriptor_set, pipeline_barrier, global_work_group);
 
+#ifdef USE_VULKAN_GPU_DIAGNOSTICS
+  querypool_.shader_profile_end(cmd_, log_idx);
+#endif /* USE_VULKAN_GPU_DIAGNOSTICS */
+
   submit_count_++;
   if (fence_handle != VK_NULL_HANDLE ||
       submit_count_ >= config_.cmdSubmitFrequency) {
     submit_cmd_to_gpu(fence_handle);
   }
-
-  // If a fence was passed, then assume that the host intends to sync with
-  // the GPU, implying there will be imminent calls to fence.wait() and flush().
-  // We therefore release cmd_mutex_ without unlocking to prevent more dispatches
-  // from being recorded until we have flushed the Context.
-  if (fence_handle != VK_NULL_HANDLE) {
-    cmd_lock.release();
-  }
 }
 
 } // namespace api
