# Owner(s): ["module: ProxyTensor"]

from torch.testing._internal.common_utils import TestCase, run_tests
import torch
import unittest
import warnings
import torch.nn.utils._stateless as stateless
from collections.abc import Iterable
from torch.testing._internal.common_device_type import instantiate_device_type_tests
from torch.testing._internal.common_methods_invocations import DecorateInfo
from torch.testing._internal.common_methods_invocations import op_db, wrapper_set_seed
from torch._subclasses.fake_tensor import DynamicOutputShapeException

from torch._decomp import decomposition_table
from torch.testing._internal.common_device_type import ops
from torch._C import _disabled_torch_function_impl
from torch.fx.experimental.proxy_tensor import make_fx, DecompositionInterpreter, get_isolated_graphmodule, has_proxy
from torch.utils._pytree import tree_map
from torch import nn
import re

import types
import functools

aten = torch.ops.aten

try:
    import sympy  # noqa: F401
    HAS_SYMPY = True
except ImportError:
    HAS_SYMPY = False
skipIfNoSympy = unittest.skipIf(not HAS_SYMPY, "no sympy")
HAS_CUDA = torch.cuda.is_available()


def process_failures():
    """
    Takes file containing failures like

    FAILED test/test_proxy_tensor.py::TestProxyTensorOpInfoCPU::test_make_fx_symbolic_exhaustive___getitem___cpu_float32 - RuntimeError: aten.size.default - couldn't find symbolic meta function/decomposition  # noqa: B950

    and processes them into a list of opinfo xfails
    """
    f = open('pytest_failures')
    failures = f.readlines()
    failures = [i.strip() for i in failures]

    def process_failure_string(s, matcher):
        out = re.search(matcher, s)
        return out.groups()

    SYMBOLIC_TRACE_MATCH = r'exhaustive_(.*)_cpu.*: (.*)'
    failures = [process_failure_string(s, SYMBOLIC_TRACE_MATCH) for s in failures]

    def create_normalized_name(op):
        if op.variant_test_name == '':
            s = op.name
        else:
            s = f"{op.name}.{op.variant_test_name}"
        return s.replace('.', '_')

    remap_opinfo = {create_normalized_name(op): (op.name, op.variant_test_name) for op in op_db}

    print("symbolic_tensor_failures = {")
    for failure, reason in failures:
        print(f"    xfail{remap_opinfo[failure]},  # {reason}")
    print("}")


def copy_func(f):
    """Based on http://stackoverflow.com/a/6528148/190597 (Glenn Maynard)"""
    g = types.FunctionType(f.__code__, f.__globals__, name=f.__name__,
                           argdefs=f.__defaults__,
                           closure=f.__closure__)
    g = functools.update_wrapper(g, f)
    g.__kwdefaults__ = f.__kwdefaults__
    return g


# Copied from functorch
def xfail(op_name, variant_name='', *, device_type=None, dtypes=None):
    return (op_name, variant_name, device_type, dtypes, True)


def skip(op_name, variant_name='', *, device_type=None, dtypes=None):
    return (op_name, variant_name, device_type, dtypes, False)


def skipOps(test_case_name, base_test_name, to_skip):
    all_opinfos = op_db
    for xfail in to_skip:
        op_name, variant_name, device_type, dtypes, expected_failure = xfail
        matching_opinfos = [o for o in all_opinfos
                            if o.name == op_name and o.variant_test_name == variant_name]
        assert len(matching_opinfos) >= 1, f"Couldn't find OpInfo for {xfail}"
        for opinfo in matching_opinfos:
            decorators = list(opinfo.decorators)
            if expected_failure:
                decorator = DecorateInfo(unittest.expectedFailure,
                                         test_case_name, base_test_name,
                                         device_type=device_type, dtypes=dtypes)
                decorators.append(decorator)
            else:
                decorator = DecorateInfo(unittest.skip("Skipped!"),
                                         test_case_name, base_test_name,
                                         device_type=device_type, dtypes=dtypes)
                decorators.append(decorator)
            opinfo.decorators = tuple(decorators)

    # This decorator doesn't modify fn in any way
    def wrapped(fn):
        return fn
    return wrapped


USE_TORCHVISION = False
try:
    import torchvision
    USE_TORCHVISION = True
except ImportError:
    warnings.warn("Couldn't import torchvision. Some of our tests use it, try "
                  "to install it with commands from pytorch.org, post-fixed with "
                  "`--no-deps` to avoid overwriting the pytorch installation",
                  UserWarning)


def _create_new_input(x):
    if not isinstance(x, torch.Tensor):
        return x
    if x.dtype != torch.float:
        return x + 1
    if x.is_leaf:
        return torch.rand_like(x, requires_grad=x.requires_grad)
    else:
        return torch.rand_like(x)

"""
Delays a cos being executed on the unwraptensor until its used. Simulates a CommTensor used
"""
class UnwrapTensor(torch.Tensor):
    @staticmethod
    def __new__(cls, tensor: torch.Tensor):
        r = torch.Tensor._make_wrapper_subclass(
            cls,
            tensor.size(),
            dtype=tensor.dtype,
            device=tensor.device,
            layout=tensor.layout,
            requires_grad=tensor.requires_grad,
        )
        r._tensor = tensor
        return r

    def __repr__(self):
        # TODO: consider all_gather the local tensors for better debugging
        return f"UnwrapTensor({self._tensor})"

    __torch_function__ = _disabled_torch_function_impl

    @classmethod
    def __torch_dispatch__(cls, func, types, args=(), kwargs=None):
        def unwrap(e):
            ret = e
            if isinstance(e, UnwrapTensor):
                ret = e._tensor.cos()

            return ret

        args = tree_map(unwrap, args)
        kwargs = tree_map(unwrap, kwargs)
        return func(*args, **kwargs)

class TestGenericProxyTensor(TestCase):
    # WARNING: if any of your inputs are index tensors, DO NOT use this
    # function
    def _test(self, f, inps):
        fx_f = make_fx(f, tracing_mode=self.tracing_mode)(*inps)
        new_inps = tree_map(_create_new_input, inps)
        r1 = fx_f(*new_inps)
        r2 = f(*new_inps)
        self.assertEqual(r1, r2)

    def test_make_fx_simple(self):
        def f(x):
            return torch.sin(x)
        self._test(f, (torch.randn(3),))

    def test_scalar_device(self, device='cpu'):
        def f(a, b):
            return a + b
        self._test(f, [torch.randn(3, device=device), torch.tensor(5)])

    def test_isolated_graphmodule(self):
        def is_any_sum(gm):
            return any(node.target == torch.ops.aten.sum.default for node in gm.graph.nodes)

        def is_any_digamma(gm):
            return any(node.target == torch.ops.aten.digamma.default for node in gm.graph.nodes)

        def is_any_sigmoid(gm):
            return any(node.target == torch.ops.aten.sigmoid.default for node in gm.graph.nodes)

        def inner(x):
            return torch.sum(x)

        def f(x):
            gm = get_isolated_graphmodule(inner, (x,), {})
            self.assertTrue(is_any_sum(gm))
            return x + torch.randn(x.shape)

        # get_isolated_graphmodule uses make_fx internally that shouldn't be traced
        # by the outer make_fx call
        traced = make_fx(f)(torch.randn(3))
        self.assertFalse(is_any_sum(traced))

        # When factory functions are used, they should not be traced
        # by the outer make_fx call
        def inner_with_factory():
            val = torch.tensor(float(1))
            val.add_(2)
            return torch.full((10, 10), val).sum()

        def f1(x):
            gm = get_isolated_graphmodule(inner_with_factory, (), {})
            self.assertTrue(is_any_sum(gm))
            return torch.sigmoid(x)

        def f2(x):
            gm = get_isolated_graphmodule(f1, (x,), {})
            self.assertFalse(is_any_sum(gm))
            self.assertTrue(is_any_sigmoid(gm))
            return torch.digamma(x)

        traced = make_fx(f2)(torch.randn(3))
        self.assertFalse(is_any_sum(traced))
        self.assertFalse(is_any_sigmoid(traced))
        self.assertTrue(is_any_digamma(traced))

        # Verify nested make_fx calls don't make factory functions to be leaked
        # into the outer graph
        def f2(x):
            gm = make_fx(f1)(x)
            self.assertFalse(is_any_sum(gm))
            self.assertTrue(is_any_sigmoid(gm))
            return torch.digamma(x)

        traced = make_fx(f2)(torch.randn(3))
        self.assertFalse(is_any_sum(traced))
        self.assertTrue(is_any_sigmoid(traced))
        self.assertTrue(is_any_digamma(traced))

        # Verify interaction with non-ProxyTensor modes
        from torch.testing._internal.logging_tensor import LoggingTensorMode

        def f1_logging(x):
            with LoggingTensorMode():
                gm = get_isolated_graphmodule(inner_with_factory, (), {})
            self.assertTrue(is_any_sum(gm))
            return torch.sigmoid(x)

        def f2_logging(x):
            with LoggingTensorMode(), LoggingTensorMode():
                gm = get_isolated_graphmodule(f1_logging, (x,), {})
            self.assertFalse(is_any_sum(gm))
            self.assertTrue(is_any_sigmoid(gm))
            return torch.digamma(x)

        traced = make_fx(f2_logging)(torch.randn(3))
        self.assertFalse(is_any_sum(traced))
        self.assertFalse(is_any_sigmoid(traced))
        self.assertTrue(is_any_digamma(traced))

        # Verify interaction with another tensor subclass
        # This case currently doesn't work and should raise an error
        # See: https://github.com/pytorch/pytorch/pull/81764#issuecomment-1200472068
        from torch.testing._internal.logging_tensor import LoggingTensor

        def f1_logging_tensor(x):
            gm = get_isolated_graphmodule(inner_with_factory, (), {})
            self.assertTrue(is_any_sum(gm))
            return torch.sigmoid(x)

        def f2_logging_tensor(x):
            x = LoggingTensor(x)
            gm = get_isolated_graphmodule(f1_logging_tensor, (x,), {})
            self.assertFalse(is_any_sum(gm))
            self.assertTrue(is_any_sigmoid(gm))
            return torch.digamma(x)

        traced = make_fx(f2_logging_tensor)(torch.randn(3))
        self.assertFalse(is_any_sum(traced))
        self.assertFalse(is_any_sigmoid(traced))  # this fails, sigmoid is traced with LoggingTensor
        self.assertTrue(is_any_digamma(traced))

    def test_proxy_tensor_mode_with_decomp_table_preserves_proxy(self):
        def f(x):
            y = x.new_zeros(x.size())
            y.copy_(x)
            return y

        def _new_zeros_decomp(inp, size, dtype=None, layout=None, device=None, pin_memory=None):
            return torch.zeros(size, dtype=inp.dtype, device=inp.device)

        factory_func_decomp = {torch.ops.aten.new_zeros.default: _new_zeros_decomp}

        # When new_zeros() decomposes into torch.zero(), we expect ProxyTensorMode
        # to still be (re-entrantly) enabled, so that the `torch.zero()` call
        # returns a ProxyTensor.
        out = make_fx(f, decomposition_table=factory_func_decomp)(torch.ones(2))
        self.assertExpectedInline(out.code, """\



def forward(self, x_1):
    zeros = torch.ops.aten.zeros.default([2], dtype = torch.float32, device = device(type='cpu'), pin_memory = False)
    copy__default = torch.ops.aten.copy_.default(zeros, x_1);  zeros = x_1 = None
    return copy__default
    """)

    def test_make_fx_reentrant_dispatch(self):
        def f(x):
            return torch.ops.aten.norm.Scalar(x, 2.0)

        def norm_decomp(x, p=2.0):
            if p != 2.0:
                raise RuntimeError("can't handle with p != 2")
            return torch.sqrt(torch.sum(torch.square(x)))

        decomp = {torch.ops.aten.norm.Scalar: norm_decomp}

        traced = make_fx(f, decomposition_table=decomp, tracing_mode=self.tracing_mode)(torch.rand(3))

        for n in traced.graph.nodes:
            self.assertTrue("square" not in str(n.target))
            self.assertTrue("norm" not in str(n.target))

    @unittest.skipIf(not USE_TORCHVISION, "test requires torchvision")
    def test_resnet18_backward_trace(self):
        mod = torchvision.models.resnet18()

        # An old version of this test called the module directly.  This works
        # for tracing_mode == "real", but for fake tensors, we also have to
        # ensure that the parameters and buffers get wrapped in fake tensors
        # because free fake tensors are not supported.  Fortunately stateless
        # does precisely this for us.
        def f(x, params, buffers):
            for p in params.values():
                p.grad = None
            loss = stateless.functional_call(mod, {**params, **buffers}, (x,)).sum()
            # I could have done this with the functional API, but there is
            # plenty of exercising this; I want to show mutating API still
            # works
            loss.backward()
            return [p.grad for p in params.values()]

        inp = torch.randn(3, 3, 250, 250)
        self._test(f, [inp, dict(mod.named_parameters()), dict(mod.named_buffers())])

    def test_varargs(self):
        def f(*args):
            return sum(args)

        self._test(f, [torch.randn(2), torch.randn(2)])

    def test_proxy_tensor(self):
        def f_grad(x):
            val = x.cos().cos().sum()
            return torch.autograd.grad(val, x)

        def f_backward(x):
            val = x.cos().cos().sum()
            val.backward()
            return x.grad

        for f in [f_grad, f_backward]:
            self._test(f, [torch.randn(3, requires_grad=True)])

    def test_inplace_metadata(self):
        def f(x):
            x = x.clone()
            x.unsqueeze_(-1)
            assert x.shape[-1] == 1
            return x

        self._test(f, [torch.randn(5)])

    def test_mode_tracing_factory_function(self):
        def f(x):
            return x + torch.randn(x.shape)

        # default behavior should trace factory functions
        traced = make_fx(f, tracing_mode=self.tracing_mode)(torch.randn(3))
        self.assertTrue(
            any(
                node.target == aten.randn.default
                for node in traced.graph.nodes
            )
        )

    def test_make_fx_overloads(self):
        def f(x):
            return x.cos() + torch.randn(x.shape)

        traced = make_fx(f, tracing_mode=self.tracing_mode)(torch.randn(3))

        self.assertTrue(all([isinstance(node.target, torch._ops.OpOverload)
                             for node in traced.graph.nodes if node.op == 'call_function']))

    def test_tensor_constants(self):
        def f():
            val = torch.tensor(float('inf'))
            return torch.full((100, 100), val)

        self._test(f, [])

    def test_allclose(self):
        def f(a, b):
            return torch.allclose(a, b)

        self.assertRaisesRegex(
            RuntimeError, "data-dependent",
            lambda: make_fx(f, tracing_mode=self.tracing_mode)(
                torch.zeros(3), torch.zeros(3)
            )
        )

    def test_constant_proxy_tensor_mut(self):
        def f():
            val = torch.tensor(float(1))
            val.add_(2)
            return torch.full((100, 100), val)

        g = make_fx(f, tracing_mode=self.tracing_mode)()
        self.assertEqual(g(), f())
        # In case we mutated shared state in the g graph!
        self.assertEqual(g(), f())

    def test_constant_unbind(self):
        def f():
            val = torch.tensor([2])
            r, = torch.unbind(val, 0)
            return r.item()

        g = make_fx(f, tracing_mode=self.tracing_mode)()
        self.assertEqual(g(), f())

    def test_constant_blowup(self):
        def f():
            val = torch.tensor([2])
            blowup = val.repeat(1000)
            return blowup.sum().item()

        self.assertRaisesRegex(
            RuntimeError, "data-dependent",
            lambda: make_fx(f, tracing_mode=self.tracing_mode)()
        )

    def test_constant_random(self):
        def f():
            val = torch.tensor([2.0])
            val.normal_()
            return val.item()

        self.assertRaisesRegex(
            RuntimeError, "data-dependent",
            lambda: make_fx(f, tracing_mode=self.tracing_mode)()
        )

    def test_decomposition_interpreter(self):
        def fn(x):
            return torch.nn.functional.silu(x)

        x = torch.rand((4, 4))
        fx_module = make_fx(fn, tracing_mode=self.tracing_mode, decomposition_table=None)(x)

        found_silu = False
        for n in fx_module.graph.nodes:
            if n.target == torch.ops.aten.silu or n.target == torch.ops.aten.silu.default:
                found_silu = True

        self.assertTrue(found_silu)

        new_graph = torch.fx.Graph()
        silu_decomp_table = {torch.ops.aten.silu.default: decomposition_table[torch.ops.aten.silu.default]}
        DecompositionInterpreter(
            fx_module,
            new_graph=new_graph,
            decomposition_table=silu_decomp_table,
        ).run(x)

        decomposed_module = torch.fx.GraphModule(fx_module, new_graph)

        for n in decomposed_module.graph.nodes:
            self.assertTrue(n.target != torch.ops.aten.silu)
            self.assertTrue(n.target != torch.ops.aten.silu.default)

        self.assertEqual(fx_module(x), decomposed_module(x))

    def test_make_fx_model_fwd_bwd(self):
        class Foo(torch.nn.Module):
            def __init__(self):
                super().__init__()
                self.linear = torch.nn.Linear(5, 5)

            def forward(self, x):
                return self.linear(x).relu()

        model = Foo()

        def f(x, params):
            out = stateless.functional_call(model, params, x).sum()
            out.backward()
            return list(params.values())
        input = torch.randn(3, 5, requires_grad=True)
        params = dict(model.named_parameters())
        fx_f = make_fx(f, tracing_mode=self.tracing_mode)(input, params)
        # fx may change the order of parameters in list, so using set() to compare
        self.assertTrue(
            torch.allclose(fx_f(input, params)[0], f(input, params)[0])
            or
            torch.allclose(fx_f(input, params)[0], f(input, params)[1])
        )
        self.assertTrue(
            torch.allclose(fx_f(input, params)[1], f(input, params)[0])
            or
            torch.allclose(fx_f(input, params)[1], f(input, params)[1])
        )

    def test_make_fx_model_double_param(self):
        class Emformer(torch.nn.Module):
            def __init__(
                self,
                input_dim: int = 256,
            ) -> None:
                super().__init__()

                self.layer_norm = torch.nn.LayerNorm(input_dim)

            def forward(mod_self, x):  # noqa: B902
                self.assertTrue(isinstance(mod_self.layer_norm.weight, torch.Tensor))
                y = mod_self.layer_norm(x)
                self.assertTrue(isinstance(mod_self.layer_norm.weight, torch.Tensor))
                z = mod_self.layer_norm(y)
                return z


        gm = make_fx(Emformer())(torch.randn(16, 1, 256))
        ops = set([n.target for n in gm.graph.nodes if n.op == 'call_function'])
        self.assertEqual(len(ops), 2)


    def test_make_fx_model_fwd_bwd_wgtupdate(self):
        class Foo(torch.nn.Module):
            def __init__(self):
                super().__init__()
                self.linear = torch.nn.Linear(5, 5)

            def forward(self, x):
                return self.linear(x).relu()

        model = Foo()

        def f(args, params, buffers):
            for p in params.values():
                p.grad = None
            if not isinstance(args, Iterable):
                args = [args]
            params_and_buffers = {**params, **buffers}
            out = stateless.functional_call(model, params_and_buffers, args)
            out.sum().backward()
            return [p - 1e-4 * p.grad for p in params.values()]

        input = torch.randn(3, 5, requires_grad=True)
        params = dict(model.named_parameters())
        buffers = dict(model.named_buffers())
        fx_f = make_fx(f, tracing_mode=self.tracing_mode)(input, params, buffers)
        # fx may change the order of parameters in list, so using set() to compare
        # also there is a numerical difference in results so changing atol from 1e-08 to 1e-03
        self.assertTrue(
            torch.allclose(fx_f(input, params, buffers)[0], f(input, params, buffers)[0], atol=1e-03)
            or
            torch.allclose(fx_f(input, params, buffers)[0], f(input, params, buffers)[1], atol=1e-03)
        )
        self.assertTrue(
            torch.allclose(fx_f(input, params, buffers)[1], f(input, params, buffers)[0], atol=1e-03)
            or
            torch.allclose(fx_f(input, params, buffers)[1], f(input, params, buffers)[1], atol=1e-03)
        )

    def test_trace_subclasses(self):
        def f(x):
            x = UnwrapTensor(x)
            y = x * 2
            return y

        inp = [torch.randn(5)]
        self._test(f, inp)

    def test_partial_decomp(self):
        def f(a, b, c):
            x = torch.addmm(a, b, c)
            y = torch.addmm(a, b, c, beta=2, alpha=1)
            return x + y
        inps = [torch.randn(5, 5), torch.randn(5, 5), torch.randn(5, 5)]
        fx_g = make_fx(f)(*inps)

        def addmm(a, b, c, beta=1, alpha=1):
            if beta == 1 and alpha == 1:
                return NotImplemented
            return beta * a + alpha * (b @ c)

        decomposed_fx = make_fx(f, {aten.addmm.default: addmm})(*inps)

        self.assertEqual(fx_g(*inps), decomposed_fx(*inps))
        self.assertEqual(len([n for n in fx_g.graph.nodes if n.target == aten.addmm.default]), 2)
        self.assertEqual(len([n for n in decomposed_fx.graph.nodes if n.target == aten.addmm.default]), 1)

    @unittest.skipIf(not HAS_CUDA, 'CUDA-only test')
    def test_amp_cache(self):
        layer = torch.nn.Conv2d(3, 3, 3).cuda()

        def f(x, w):
            return torch.nn.functional.conv2d(x, w, stride=layer.stride)

        inp = torch.randn(4, 3, 10, 10, device='cuda')
        with torch.autocast('cuda'):
            out_graph = make_fx(f)(inp, layer.weight).graph
            out_graph2 = make_fx(f)(inp, layer.weight).graph

        self.assertEqual(len(out_graph.nodes), len(out_graph2.nodes))
        for a, b in zip(out_graph.nodes, out_graph2.nodes):
            self.assertEqual(a.op, b.op)

    def test_has_proxy(self):
        foo = torch.randn(5)

        def f(x):
            self.assertFalse(has_proxy(foo))
            self.assertTrue(has_proxy(x))
            y = x.cos()
            self.assertTrue(has_proxy(y))
            return y

        self.assertFalse(has_proxy(torch.randn(5)))
        make_fx(f)(torch.randn(5))

class TestGenericProxyTensorReal(TestGenericProxyTensor):
    tracing_mode = "real"


class TestGenericProxyTensorFake(TestGenericProxyTensor):
    tracing_mode = "fake"


def xfail_inherited_tests(tests):
    """
    Given a list of test names which are defined by a superclass of the
    class this decorates, mark them as expected failure.  This is useful
    if you are doing poor man's parameterized tests by subclassing a generic
    test class.
    """
    def deco(cls):
        for t in tests:
            # NB: expectedFailure operates by mutating the method in question,
            # which is why you have to copy the function first
            setattr(cls, t, unittest.expectedFailure(copy_func(getattr(cls, t))))
        return cls
    return deco


@skipIfNoSympy
@xfail_inherited_tests([
    "test_inplace_metadata",
    "test_mode_tracing_factory_function",
    "test_make_fx_overloads",
    "test_make_fx_model_fwd_bwd_wgtupdate",
    "test_make_fx_model_fwd_bwd",
    "test_proxy_tensor",
    "test_resnet18_backward_trace",
    "test_trace_subclasses",
])
class TestGenericProxyTensorSymbolic(TestGenericProxyTensor):
    tracing_mode = "symbolic"


del TestGenericProxyTensor


class TestRealProxyTensor(TestCase):
    pass

class TestFakeProxyTensor(TestCase):
    def test_issue82547(self):
        x = nn.Parameter(torch.randn(3, 3))

        def f():
            return torch.ops.aten.t.default(x)
        self.assertRaisesRegex(Exception, "non-Fake Tensor", lambda: make_fx(f, tracing_mode="fake")())

        class A(torch.Tensor):
            pass

        x = A(torch.randn(3, 3))
        self.assertRaisesRegex(TypeError, "no implementation found", lambda: make_fx(f, tracing_mode="fake")())

    def test_use_fake_and_tensor(self):
        def f(x, y):
            z = torch.tensor([2.0, 3.0])
            return x + y + z

        g = make_fx(f, tracing_mode="fake")(torch.randn(2), torch.randn(2))
        x, y = torch.randn(2), torch.randn(2)
        self.assertEqual(g(x, y), f(x, y))

# TODO: Need to test the guards themselves specifically as well
@skipIfNoSympy
class TestSymbolicTracing(TestCase):
    def _test_dynamic(self, fn, trace_inputs, test_inputs, assert_eq=True):
        """
        Tests fn traced with trace_inputs against test_inputs
        Also returns shape env
        """
        trace_inputs = [torch.randn(shape) for shape in trace_inputs]
        traced_f = make_fx(fn, tracing_mode="symbolic")(*trace_inputs)
        for input in test_inputs:
            input = [torch.randn(shape) for shape in input]
            rx, ry = traced_f(*input), fn(*input)
            if assert_eq:
                self.assertEqual(rx, ry)
        return traced_f.shape_env


    def test_unary(self):
        def f(x):
            assert x.shape[0] < 20
            return x.cos()
        test_inputs = []
        test_inputs.append([(2, 5)])
        test_inputs.append([(6, 8)])
        shape_env = self._test_dynamic(f, [(3, 4)], test_inputs)
        self.assertTrue(shape_env.evaluate_guards_for_args(torch.randn(4, 5)))
        self.assertFalse(shape_env.evaluate_guards_for_args(torch.randn(25, 5)))
        assert len(shape_env.guards) == 1

    def test_binary_broadcast(self):
        def f(a, b):
            c = a * b
            return c

        test_inputs = []
        test_inputs.append([(1, 5), (3, 1)])
        test_inputs.append([(1, 4), (4, 1)])
        shape_env = self._test_dynamic(f, [(1, 2), (3, 1)], test_inputs)
        assert len(shape_env.guards) == 0

    def test_multiply_shape(self):
        def f(a):
            return torch.empty(a.shape[0] * 2)

        r = str(make_fx(f, tracing_mode="symbolic")(torch.empty(4)).code).strip()
        self.assertExpectedInline(r, """\
def forward(self, a_1):
    sym_size = torch.ops.aten.sym_size(a_1, 0);  a_1 = None
    mul = sym_size * 2;  sym_size = None
    empty = torch.ops.aten.empty.memory_format([mul], device = device(type='cpu'), pin_memory = False);  mul = None
    sym_size_1 = torch.ops.aten.sym_size(empty, 0)
    return empty""")

    def test_cat(self):
        def f(a, b):
            val = torch.mul(a, b)
            out = torch.cat([val, val])
            if out.shape[0] * out.shape[1] > 20:
                out = out.cos()
            return out

        test_inputs = []
        test_inputs.append([(1, 5), (6, 1)])
        test_inputs.append([(1, 4), (3, 1)])
        shape_env = self._test_dynamic(f, [(1, 6), (8, 1)], test_inputs)
        self.assertTrue(shape_env.evaluate_guards_for_args(torch.randn(1, 10), torch.randn(6, 1)))
        self.assertFalse(shape_env.evaluate_guards_for_args(torch.randn(1, 2), torch.randn(4, 1)))
        assert len(shape_env.guards) == 1

    def test_new_empty(self):
        def f(a, b):
            return a.new_empty(b.shape[0], b.shape[1] * 2)

        self._test_dynamic(f, [(2, 4), (4, 5)], [[(2, 3), (5, 7)], [(3, 7), (9, 3)]], assert_eq=False)


    def test_expand(self):
        def f(a):
            b = torch.mul(a, a)
            c = b.expand(a.shape)
            return c

        self._test_dynamic(f, [(3,)], [[(3,)], [(4,)], [(2,)]])
        self._test_dynamic(f, [(5, 1)], [[(4, 1)], [(3, 1)], [(6, 1)]])

<<<<<<< HEAD
=======
    def test_symbolic_meta(self):
        def f(a, b):
            d = a.new_empty(a.shape[0] + b.shape[0])
            return d
        fx_g = make_fx(f, tracing_mode="symbolic")(torch.randn(5), torch.randn(4))
        fx_g.graph.eliminate_dead_code()
        fx_g.recompile()
        meta_c = _get_node(fx_g, lambda x: x.target == aten.new_empty.default)
        meta_d = _get_node(fx_g, lambda x: x.target == operator.add)
        self.assertTrue(meta_c.meta['val'].shape[0].get_pyobj() == meta_d.meta['val'].expr)
>>>>>>> 744019ec


make_fx_failures = {
    # unknown
    xfail('allclose'),
    xfail('equal'),
    xfail('linalg.eigvals'),
    xfail('nn.functional.max_pool1d', device_type='cpu'),
    # empty
    skip('new_empty'),
    skip('empty_like'),
    skip('empty'),
    # flaky
    skip('linalg.lstsq', 'grad_oriented'),
    skip('nn.functional.max_unpool1d', '', device_type='cpu'),
    skip('nn.functional.max_unpool2d', '', device_type='cpu'),
    skip('nn.functional.max_unpool3d', '', device_type='cpu'),
    skip('linalg.lstsq'),  # flaky, probably just a precision issue

    # data-dependent control flow
    xfail('cov'),
    xfail('istft'),
    xfail('nn.functional.gaussian_nll_loss'),
    xfail('tensor_split'),
    xfail('corrcoef'),
    xfail('quantile'),
    xfail('nanquantile'),

    # Seems like it's creating a sparse tensor that isn't captured by tensor.is_sparse
    xfail('sparse.sampled_addmm'),

    # ???
    xfail('nn.functional.ctc_loss'),
    # proxy tensor doesn't support sparse correctly right now
    skip('to_sparse'),
    # segfaults
    skip('block_diag'),
}

fake_tensor_failures = {
    # FakeTensor fallback doesn't work
    xfail('segment_reduce', 'lengths'),
    xfail('multinomial'),
    xfail('mvlgamma', 'mvlgamma_p_1'),
    xfail('mvlgamma', 'mvlgamma_p_3'),
    xfail('mvlgamma', 'mvlgamma_p_5'),
    xfail('cholesky'),
    xfail('cholesky_inverse'),
    # ASAN failures due to divide by 0
    skip('nn.functional.nll_loss'),
}

symbolic_tensor_failures = {
    # Needs complex-value support
    xfail('polar'),
    xfail('complex'),
    xfail('linalg.eig'),
    xfail('__getitem__', ''),  # aten.size.default - couldn't find symbolic meta function/decomposition
    xfail('__rmatmul__', ''),  # aten.new_empty.default - couldn't find symbolic meta function/decomposition
    xfail('_masked.amax', ''),  # aten._to_copy.default - couldn't find symbolic meta function/decomposition
    xfail('_masked.amin', ''),  # aten._to_copy.default - couldn't find symbolic meta function/decomposition
    xfail('_masked.argmax', ''),  # aten.argmax.default - couldn't find symbolic meta function/decomposition
    xfail('_masked.argmin', ''),  # aten.argmin.default - couldn't find symbolic meta function/decomposition
    xfail('_masked.cumprod', ''),  # aten._to_copy.default - couldn't find symbolic meta function/decomposition
    xfail('_masked.cumsum', ''),  # aten._to_copy.default - couldn't find symbolic meta function/decomposition
    xfail('_masked.log_softmax', ''),  # aten._to_copy.default - couldn't find symbolic meta function/decomposition
    xfail('_masked.logaddexp', ''),  # aten.logaddexp.default - couldn't find symbolic meta function/decomposition
    xfail('_masked.mean', ''),  # ones() received an invalid combination of arguments - got (torch.Size, device=torch.device, ...
    xfail('_masked.median', ''),  # aten.nanmedian.dim - couldn't find symbolic meta function/decomposition
    xfail('_masked.norm', ''),  # aten.linalg_vector_norm.default - couldn't find symbolic meta function/decomposition
    xfail('_masked.normalize', ''),  # aten.linalg_vector_norm.default - couldn't find symbolic meta function/decomposition
    xfail('_masked.prod', ''),  # aten._to_copy.default - couldn't find symbolic meta function/decomposition
    xfail('_masked.softmax', ''),  # aten._to_copy.default - couldn't find symbolic meta function/decomposition
    xfail('_masked.softmin', ''),  # aten._to_copy.default - couldn't find symbolic meta function/decomposition
    xfail('_masked.std', ''),  # ones() received an invalid combination of arguments - got (torch.Size, device=torch.device, d...
    xfail('_masked.sum', ''),  # aten._to_copy.default - couldn't find symbolic meta function/decomposition
    xfail('_masked.var', ''),  # ones() received an invalid combination of arguments - got (torch.Size, device=torch.device, d...
    xfail('addmm', ''),  # aten.mm.default - couldn't find symbolic meta function/decomposition
    xfail('addmm', 'decomposed'),  # aten.mm.default - couldn't find symbolic meta function/decomposition
    xfail('addmv', ''),  # aten.addmv.default - couldn't find symbolic meta function/decomposition
    xfail('addr', ''),  # aten.size.default - couldn't find symbolic meta function/decomposition
    xfail('all', ''),  # Unexpected type <class 'torch.SymbolicIntNode'> when computing elementwise type promotion!
    xfail('aminmax', ''),  # aten.aminmax.default - couldn't find symbolic meta function/decomposition
    xfail('argmax', ''),  # aten.argmax.default - couldn't find symbolic meta function/decomposition
    xfail('argmin', ''),  # aten.argmin.default - couldn't find symbolic meta function/decomposition
    xfail('argsort', ''),  # aten.sort.default - couldn't find symbolic meta function/decomposition
    xfail('argwhere', ''),  # aten.nonzero.default - couldn't find symbolic meta function/decomposition
    xfail('as_strided', ''),  # aten.as_strided.default - couldn't find symbolic meta function/decomposition
    xfail('as_strided_scatter', ''),  # aten.as_strided_scatter.default - couldn't find symbolic meta function/decomposition
    xfail('baddbmm', ''),  # aten.baddbmm.default - couldn't find symbolic meta function/decomposition
    xfail('bernoulli', ''),  # aten.bernoulli.default - couldn't find symbolic meta function/decomposition
    xfail('bfloat16', ''),  # aten._to_copy.default - couldn't find symbolic meta function/decomposition
    xfail('bmm', ''),  # aten.bmm.default - couldn't find symbolic meta function/decomposition
    xfail('bool', ''),  # aten._to_copy.default - couldn't find symbolic meta function/decomposition
    xfail('broadcast_tensors', ''),  # aten.size.default - couldn't find symbolic meta function/decomposition
    xfail('bucketize', ''),  # aten.bucketize.Tensor - couldn't find symbolic meta function/decomposition
    xfail('byte', ''),  # aten._to_copy.default - couldn't find symbolic meta function/decomposition
    xfail('cartesian_prod', ''),  # Tensors of type TensorImpl do not have numel
    xfail('cdist', ''),  # aten.size.default - couldn't find symbolic meta function/decomposition
    xfail('chalf', ''),  # aten._to_copy.default - couldn't find symbolic meta function/decomposition
    xfail('char', ''),  # aten._to_copy.default - couldn't find symbolic meta function/decomposition
    xfail('cholesky_solve', ''),  # Could not run 'aten::_cholesky_solve_helper' with arguments from the 'Meta' back...
    xfail('chunk', ''),  # aten.size.default - couldn't find symbolic meta function/decomposition
    xfail('clone', ''),  # aten.clone.default - couldn't find symbolic meta function/decomposition
    xfail('column_stack', ''),  # Tensors of type TensorImpl do not have numel
    xfail('constant_pad_nd', ''),  # aten.fill.Scalar - couldn't find symbolic meta function/decomposition
    xfail('count_nonzero', ''),  # Could not run 'aten::count_nonzero.dim_IntList' with arguments from the 'Meta' ba...
    xfail('cross', ''),  # aten.linalg_cross.default - couldn't find symbolic meta function/decomposition
    xfail('cummax', ''),  # aten.cummax.default - couldn't find symbolic meta function/decomposition
    xfail('cummin', ''),  # aten.cummin.default - couldn't find symbolic meta function/decomposition
    xfail('cumprod', ''),  # aten.cumprod.default - couldn't find symbolic meta function/decomposition
    xfail('cumsum', ''),  # aten.cumsum.default - couldn't find symbolic meta function/decomposition
    xfail('cumulative_trapezoid', ''),  # aten.slice.Tensor - couldn't find symbolic meta function/decomposition
    xfail('deg2rad', ''),  # aten.deg2rad.default - couldn't find symbolic meta function/decomposition
    xfail('diag_embed', ''),  # aten.diag_embed.default - couldn't find symbolic meta function/decomposition
    xfail('diagflat', ''),  # RuntimeError: Tensors of type TensorImpl do not have numel
    xfail('diagonal', ''),  # aten.diagonal.default - couldn't find symbolic meta function/decomposition
    xfail('diagonal_scatter', ''),  # aten.diagonal_scatter.default - couldn't find symbolic meta function/decomposition
    xfail('diff', ''),  # aten.empty_like.default - couldn't find symbolic meta function/decomposition
    xfail('dist', ''),  # aten.dist.default - couldn't find symbolic meta function/decomposition
    xfail('double', ''),  # aten._to_copy.default - couldn't find symbolic meta function/decomposition
    xfail('dsplit', ''),  # aten.slice.Tensor - couldn't find symbolic meta function/decomposition
    xfail('eig', ''),  # aten.eig.default - couldn't find symbolic meta function/decomposition
    xfail('einsum', ''),  # aten.size.default - couldn't find symbolic meta function/decomposition
    xfail('expand_as', ''),  # aten.size.default - couldn't find symbolic meta function/decomposition
    xfail('fft.fft2', ''),  # aten.size.default - couldn't find symbolic meta function/decomposition
    xfail('fft.fft', ''),  # aten.size.default - couldn't find symbolic meta function/decomposition
    xfail('fft.fftn', ''),  # aten.size.default - couldn't find symbolic meta function/decomposition
    xfail('fft.fftshift', ''),  # aten.size.default - couldn't find symbolic meta function/decomposition
    xfail('fft.hfft2', ''),  # aten.size.default - couldn't find symbolic meta function/decomposition
    xfail('fft.hfft', ''),  # aten._to_copy.default - couldn't find symbolic meta function/decomposition
    xfail('fft.hfftn', ''),  # aten.size.default - couldn't find symbolic meta function/decomposition
    xfail('fft.ifft2', ''),  # aten.size.default - couldn't find symbolic meta function/decomposition
    xfail('fft.ifft', ''),  # aten.size.default - couldn't find symbolic meta function/decomposition
    xfail('fft.ifftn', ''),  # aten.size.default - couldn't find symbolic meta function/decomposition
    xfail('fft.ifftshift', ''),  # aten.size.default - couldn't find symbolic meta function/decomposition
    xfail('fft.ihfft2', ''),  # aten.size.default - couldn't find symbolic meta function/decomposition
    xfail('fft.ihfft', ''),  # aten.size.default - couldn't find symbolic meta function/decomposition
    xfail('fft.ihfftn', ''),  # aten.size.default - couldn't find symbolic meta function/decomposition
    xfail('fft.irfft2', ''),  # aten.size.default - couldn't find symbolic meta function/decomposition
    xfail('fft.irfft', ''),  # aten._to_copy.default - couldn't find symbolic meta function/decomposition
    xfail('fft.irfftn', ''),  # aten.size.default - couldn't find symbolic meta function/decomposition
    xfail('fft.rfft2', ''),  # aten.size.default - couldn't find symbolic meta function/decomposition
    xfail('fft.rfft', ''),  # aten.size.default - couldn't find symbolic meta function/decomposition
    xfail('fft.rfftn', ''),  # aten.size.default - couldn't find symbolic meta function/decomposition
    xfail('fill', ''),  # The underlying op of 'aten.stride' has no overload name '_schema'
    xfail('flatten', ''),  # aten.size.default - couldn't find symbolic meta function/decomposition
    xfail('unflatten', ''),  # RuntimeError: Trying to call aten.size on a tensor with symbolic shapes...
    xfail('float', ''),  # aten._to_copy.default - couldn't find symbolic meta function/decomposition
    xfail('frexp', ''),  # aten.frexp.Tensor - couldn't find symbolic meta function/decomposition
    xfail('full_like', ''),  # aten.full_like.default - couldn't find symbolic meta function/decomposition
    xfail('gather', ''),  # aten.gather.default - couldn't find symbolic meta function/decomposition
    xfail('geqrf', ''),  # aten.geqrf.default - couldn't find symbolic meta function/decomposition
    xfail('gradient', ''),  # aten.size.default - couldn't find symbolic meta function/decomposition
    xfail('half', ''),  # aten._to_copy.default - couldn't find symbolic meta function/decomposition
    xfail('histc', ''),  # Could not run 'aten::histc' with arguments from the 'Meta' backend. This could be because...
    xfail('histogram', ''),  # Could not run 'aten::histogram.bin_ct' with arguments from the 'Meta' backend. This c...
    xfail('histogramdd', ''),  # aten._histogramdd_bin_edges.default - couldn't find symbolic meta function/decomposition
    xfail('hsplit', ''),  # aten.size.default - couldn't find symbolic meta function/decomposition
    xfail('hstack', ''),  # Tensors of type TensorImpl do not have numel
    xfail('i0', ''),  # aten.i0.default - couldn't find symbolic meta function/decomposition
    xfail('index_add', ''),  # Float
    xfail('index_copy', ''),  # Expected a long tensor for index, but got Float
    xfail('index_fill', ''),  # aten.index_fill.int_Scalar - couldn't find symbolic meta function/decomposition
    xfail('index_put', ''),  # aten.index_put.default - couldn't find symbolic meta function/decomposition
    xfail('index_reduce', ''),  # Float
    xfail('index_select', ''),  # Tensors of type TensorImpl do not have numel
    xfail('inner', ''),  # aten.size.default - couldn't find symbolic meta function/decomposition
    xfail('int', ''),  # aten._to_copy.default - couldn't find symbolic meta function/decomposition
    xfail('isclose', ''),  # The underlying op of 'aten.stride' has no overload name '_schema'
    xfail('isin', ''),  # aten.isin.Tensor_Tensor - couldn't find symbolic meta function/decomposition
    xfail('isreal', ''),  # aten.empty_like.default - couldn't find symbolic meta function/decomposition
    xfail('kron', ''),  # aten.size.default - couldn't find symbolic meta function/decomposition
    xfail('kthvalue', ''),  # aten.kthvalue.default - couldn't find symbolic meta function/decomposition
    xfail('lerp', ''),  # aten.lerp.Scalar - couldn't find symbolic meta function/decomposition
    xfail('linalg.cholesky', ''),  # aten.linalg_cholesky_ex.default - couldn't find symbolic meta function/decomposition
    xfail('linalg.cholesky_ex', ''),  # aten.linalg_cholesky_ex.default - couldn't find symbolic meta function/decomposition
    xfail('linalg.cond', ''),  # Tensors of type TensorImpl do not have numel
    xfail('linalg.cross', ''),  # aten.linalg_cross.default - couldn't find symbolic meta function/decomposition
    xfail('linalg.det', ''),  # aten._linalg_det.default - couldn't find symbolic meta function/decomposition
    xfail('linalg.det', 'singular'),  # aten._linalg_det.default - couldn't find symbolic meta function/decomposition
    xfail('linalg.eigh', ''),  # aten._linalg_eigh.default - couldn't find symbolic meta function/decomposition
    xfail('linalg.eigvalsh', ''),  # aten._linalg_eigh.default - couldn't find symbolic meta function/decomposition
    xfail('linalg.householder_product', ''),  # aten.linalg_householder_product.default - couldn't find symbolic meta funct...
    xfail('linalg.inv', ''),  # aten.linalg_inv_ex.default - couldn't find symbolic meta function/decomposition
    xfail('linalg.inv_ex', ''),  # aten.linalg_inv_ex.default - couldn't find symbolic meta function/decomposition
    xfail('linalg.ldl_factor', ''),  # aten.linalg_ldl_factor_ex.default - couldn't find symbolic meta function/decomposition
    xfail('linalg.ldl_factor_ex', ''),  # aten.linalg_ldl_factor_ex.default - couldn't find symbolic meta function/decompos...
    xfail('linalg.ldl_solve', ''),  # aten.linalg_ldl_solve.default - couldn't find symbolic meta function/decomposition
    xfail('linalg.lu', ''),  # aten.linalg_lu.default - couldn't find symbolic meta function/decomposition
    xfail('linalg.lu_factor', ''),  # aten.linalg_lu_factor_ex.default - couldn't find symbolic meta function/decomposition
    xfail('linalg.lu_factor_ex', ''),  # aten.linalg_lu_factor_ex.default - couldn't find symbolic meta function/decomposition
    xfail('linalg.lu_solve', ''),  # aten.linalg_lu_solve.default - couldn't find symbolic meta function/decomposition
    xfail('linalg.matrix_power'),  # RuntimeError: Trying to call aten.size on a tensor with symbolic shape
    xfail('linalg.matrix_norm', ''),  # aten.linalg_vector_norm.default - couldn't find symbolic meta function/decomposition
    xfail('linalg.matrix_rank', ''),  # aten.size.default - couldn't find symbolic meta function/decomposition
    xfail('linalg.matrix_rank', 'hermitian'),  # aten.size.default - couldn't find symbolic meta function/decomposition
    xfail('linalg.multi_dot', ''),  # aten.size.default - couldn't find symbolic meta function/decomposition
    xfail('norm', 'fro'),  # TensorImpl do not have numel
    xfail('norm', 'inf'),  # TensorImpl do not have numel
    xfail('linalg.norm', ''),  # TensorImpl do not have numel
    xfail('linalg.norm', 'subgradients_at_zero'),  # TensorImpl do not have numel
    xfail('linalg.pinv', ''),  # aten.linalg_pinv.atol_rtol_tensor - couldn't find symbolic meta function/decomposition
    xfail('linalg.pinv', 'singular'),  # aten.linalg_cholesky_ex.default - couldn't find symbolic meta function/decomposition
    xfail('linalg.pinv', 'hermitian'),  # aten.linalg_pinv.atol_rtol_tensor - couldn't find symbolic meta function/decompo...
    xfail('linalg.qr', ''),  # aten.linalg_qr.default - couldn't find symbolic meta function/decomposition
    xfail('linalg.slogdet', ''),  # aten._linalg_slogdet.default - couldn't find symbolic meta function/decomposition
    xfail('linalg.solve', ''),  # aten._linalg_solve_ex.default - couldn't find symbolic meta function/decomposition
    xfail('linalg.solve_ex', ''),  # aten._linalg_solve_ex.default - couldn't find symbolic meta function/decomposition
    xfail('linalg.solve_triangular', ''),  # aten.linalg_solve_triangular.default - couldn't find symbolic meta function/de...
    xfail('linalg.svd', ''),  # aten._linalg_svd.default - couldn't find symbolic meta function/decomposition
    xfail('linalg.svdvals', ''),  # aten._linalg_svd.default - couldn't find symbolic meta function/decomposition
    xfail('linalg.tensorinv', ''),  # aten.size.default - couldn't find symbolic meta function/decomposition
    xfail('linalg.tensorsolve', ''),  # aten.size.default - couldn't find symbolic meta function/decomposition
    xfail('linalg.vander', ''),  # aten.size.default - couldn't find symbolic meta function/decomposition
    xfail('linalg.vecdot', ''),  # Could not run 'aten::vdot' with arguments from the 'Meta' backend. This could be ...
    xfail('linalg.vector_norm', ''),  # TensorImpl do not have numel
    xfail('logaddexp2', ''),  # aten.logaddexp2.default - couldn't find symbolic meta function/decomposition
    xfail('logaddexp', ''),  # aten.logaddexp.default - couldn't find symbolic meta function/decomposition
    xfail('logcumsumexp', ''),  # aten.logcumsumexp.default - couldn't find symbolic meta function/decomposition
    xfail('logdet', ''),  # aten.size.default - couldn't find symbolic meta function/decomposition
    xfail('logsumexp', ''),  # Tensors of type TensorImpl do not have numel
    xfail('long', ''),  # aten._to_copy.default - couldn't find symbolic meta function/decomposition
    xfail('lu', ''),  # aten.linalg_lu_factor_ex.default - couldn't find symbolic meta function/decomposition
    xfail('lu_solve', ''),  # aten.linalg_lu_solve.default - couldn't find symbolic meta function/decomposition
    xfail('lu_unpack', ''),  # aten.lu_unpack.default - couldn't find symbolic meta function/decomposition
    xfail('masked_fill', ''),  # expected predicate to be bool, got torch.float32
    xfail('masked_scatter', ''),  # aten.masked_scatter.default - couldn't find symbolic meta function/decomposition
    xfail('masked_select', ''),  # aten.masked_select.default - couldn't find symbolic meta function/decomposition
    xfail('matmul', ''),  # aten.new_empty.default - couldn't find symbolic meta function/decomposition
    xfail('matrix_exp', ''),  # aten.linalg_matrix_exp.default - couldn't find symbolic meta function/decomposition
    xfail('max', 'reduction_with_dim'),  # aten.max.dim - couldn't find symbolic meta function/decomposition
    xfail('mean', ''),  # Unexpected type <class 'torch.SymbolicIntNode'> when computing elementwise type promotion!
    xfail('median', ''),  # Could not run 'aten::median' with arguments from the 'Meta' backend. This could be becau...
    xfail('meshgrid', 'list_of_tensors'),  # Tensors of type TensorImpl do not have numel
    xfail('meshgrid', 'variadic_tensors'),  # Tensors of type TensorImpl do not have numel
    xfail('min', 'reduction_with_dim'),  # aten.min.dim - couldn't find symbolic meta function/decomposition
    xfail('mm', ''),  # aten.mm.default - couldn't find symbolic meta function/decomposition
    xfail('mode', ''),  # aten.mode.default - couldn't find symbolic meta function/decomposition
    xfail('msort', ''),  # aten.sort.default - couldn't find symbolic meta function/decomposition
    xfail('mv', ''),  # aten.mv.default - couldn't find symbolic meta function/decomposition
    xfail('nanmean', ''),  # The underlying op of 'aten.stride' has no overload name '_schema'
    xfail('nanquantile', ''),  # Could not run 'aten::equal' with arguments from the 'Meta' backend.
    xfail('narrow', ''),  # aten.size.default - couldn't find symbolic meta function/decomposition
    xfail('native_layer_norm', ''),  # Unexpected type <class 'torch.SymbolicIntNode'> when computing elementwise type promot...
    xfail('nn.functional.adaptive_avg_pool1d', ''),  # aten.size.default - couldn't find symbolic meta function/decomposition
    xfail('nn.functional.adaptive_avg_pool2d', ''),  # argument 'size' must be tuple of ints, but found element o...
    xfail('nn.functional.adaptive_avg_pool3d', ''),  # aten._adaptive_avg_pool3d.default - couldn't find symbolic meta func...
    xfail('nn.functional.adaptive_max_pool1d', ''),  # aten.size.default - couldn't find symbolic meta function/decomposition
    xfail('nn.functional.adaptive_max_pool2d', ''),  # aten.adaptive_max_pool2d.default - couldn't find symbolic meta funct...
    xfail('nn.functional.adaptive_max_pool3d', ''),  # argument 'output_size' (position 2) must be tupl...
    xfail('nn.functional.avg_pool1d', ''),  # aten.size.default - couldn't find symbolic meta function/decomposition
    xfail('nn.functional.avg_pool2d', ''),  # aten.avg_pool2d.default - couldn't find symbolic meta function/decomposition
    xfail('nn.functional.avg_pool3d', ''),  # aten.avg_pool3d.default - couldn't find symbolic meta function/decomposition
    xfail('nn.functional.batch_norm', ''),  # aten.size.default - couldn't find symbolic meta function/decomposition
    xfail('nn.functional.bilinear', ''),  # aten.size.default - couldn't find symbolic meta function/decomposition
    xfail('nn.functional.binary_cross_entropy', ''),  # aten.new_empty.default - couldn't find symbolic meta function/decom...
    xfail('nn.functional.binary_cross_entropy_with_logits', ''),  # aten.binary_cross_entropy_with_logits.default - couldn'...
    xfail('nn.functional.conv1d', ''),  # aten.convolution.default - couldn't find symbolic meta function/decomposition
    xfail('nn.functional.conv2d', ''),  # aten.convolution.default - couldn't find symbolic meta function/decomposition
    xfail('nn.functional.conv_transpose1d', ''),  # aten.convolution.default - couldn't find symbolic meta function/decompo...
    xfail('nn.functional.conv_transpose2d', ''),  # aten.convolution.default - couldn't find symbolic meta function/decompo...
    xfail('nn.functional.conv_transpose3d', ''),  # aten.convolution.default - couldn't find symbolic meta function/decompo...
    xfail('nn.functional.cosine_embedding_loss', ''),  # The underlying op of 'aten.stride' has no overload name '_schema'
    xfail('nn.functional.cosine_similarity', ''),  # aten.size.default - couldn't find symbolic meta function/decomposition
    xfail('nn.functional.cross_entropy', ''),  # aten.size.default - couldn't find symbolic meta function/decomposition
    xfail('nn.functional.dropout2d', ''),  # Tensors of type TensorImpl do not have numel
    xfail('nn.functional.dropout3d', ''),  # Tensors of type TensorImpl do not have numel
    xfail('nn.functional.dropout', ''),  # Tensors of type TensorImpl do not have numel
    xfail('nn.functional.embedding_bag', ''),  # aten._embedding_bag_forward_only.default - couldn't find symbolic meta fun...
    xfail('nn.functional.embedding', ''),  # argument 'size' must be tuple of ints, but found element of type tor...
    xfail('nn.functional.feature_alpha_dropout', 'with_train'),  # Tensors of type TensorImpl do not have numel
    xfail('nn.functional.fractional_max_pool2d', ''),  # argument 'size' must be tuple of ints, but found element of t...
    xfail('nn.functional.fractional_max_pool3d', ''),  # argument 'size' must be tuple of ints, but found element of t...
    xfail('nn.functional.glu', ''),  # aten.glu.default - couldn't find symbolic meta function/decomposition
    xfail('nn.functional.grid_sample', ''),  # aten.grid_sampler_2d.default - couldn't find symbolic meta function/decompos...
    xfail('nn.functional.group_norm', ''),  # 'torch._C.SymIntNode' and 'int'
    xfail('nn.functional.hinge_embedding_loss', ''),  # aten.empty_like.default - couldn't find symbolic meta function/deco...
    xfail('nn.functional.huber_loss', ''),  # aten.size.default - couldn't find symbolic meta function/decomposition
    xfail('nn.functional.instance_norm', ''),  # aten.size.default - couldn't find symbolic meta function/decomposition
    xfail('nn.functional.interpolate', 'area'),  # aten.size.default - couldn't find symbolic meta function/decomposition
    xfail('nn.functional.interpolate', 'bicubic'),  # aten.upsample_bicubic2d.vec - couldn't find symbolic meta function/d...
    xfail('nn.functional.interpolate', 'bilinear'),  # aten.upsample_bilinear2d.vec - couldn't find symbolic meta function...
    xfail('nn.functional.interpolate', 'linear'),  # aten.upsample_linear1d.vec - couldn't find symbolic meta function/dec...
    xfail('nn.functional.interpolate', 'nearest'),  # aten.upsample_nearest1d.vec - couldn't find symbolic meta function/d...
    xfail('nn.functional.interpolate', 'trilinear'),  # aten.upsample_trilinear3d.vec - couldn't find symbolic meta functi...
    xfail('nn.functional.kl_div', ''),  # Unexpected type <class 'torch.SymbolicIntNode'> when computing elementwise type pro...
    xfail('nn.functional.l1_loss', ''),  # aten.size.default - couldn't find symbolic meta function/decomposition
    xfail('nn.functional.layer_norm', ''),  # Unexpected type <class 'torch.SymbolicIntNode'> when computing elementwise type...
    xfail('nn.functional.linear', ''),  # aten.mv.default - couldn't find symbolic meta function/decomposition
    xfail('nn.functional.local_response_norm', ''),  # Tensors of type TensorImpl do not have numel
    xfail('nn.functional.margin_ranking_loss', ''),  # The underlying op of 'aten.stride' has no overload name '_schema'
    xfail('nn.functional.max_pool2d', ''),  # aten.max_pool2d_with_indices.default - couldn't find symbolic meta function/d...
    xfail('nn.functional.max_pool3d', ''),  # aten.max_pool3d_with_indices.default - couldn't find symbolic meta function/d...
    xfail('nn.functional.max_unpool1d', 'grad'),  # aten.max_unpool2d.default - couldn't find symbolic meta function/decom...
    xfail('nn.functional.max_unpool2d', 'grad'),  # aten.max_unpool2d.default - couldn't find symbolic meta function/decom...
    xfail('nn.functional.max_unpool3d', 'grad'),  # aten.max_unpool3d.default - couldn't find symbolic meta function/decom...
    xfail('nn.functional.mse_loss', ''),  # aten.size.default - couldn't find symbolic meta function/decomposition
    xfail('nn.functional.multi_margin_loss', ''),  # Could not run 'aten::multi_margin_loss' with arguments from the...
    xfail('nn.functional.multilabel_margin_loss', ''),  # Could not run 'aten::multilabel_margin_loss_forward' with ...
    xfail('nn.functional.multilabel_soft_margin_loss', ''),  # aten.new_empty.default - couldn't find symbolic meta functio...
    xfail('nn.functional.normalize', ''),  # aten.size.default - couldn't find symbolic meta function/decomposition
    xfail('nn.functional.pad', 'circular'),  # aten.size.default - couldn't find symbolic meta function/decomposition
    xfail('nn.functional.pad', 'constant'),  # aten.fill.Scalar - couldn't find symbolic meta function/decomposition
    xfail('nn.functional.pad', 'reflect'),  # aten.reflection_pad1d.default - couldn't find symbolic meta function/decompo...
    xfail('nn.functional.pad', 'replicate'),  # aten.replication_pad1d.default - couldn't find symbolic meta function/deco...
    xfail('nn.functional.pairwise_distance', ''),  # TensorImpl does not have numel
    xfail('nn.functional.pdist', ''),  # Could not run 'aten::_pdist_forward' with arguments from the 'Meta' backend...
    xfail('nn.functional.pixel_shuffle', ''),  # aten.pixel_shuffle.default - couldn't find symbolic meta function/decompos...
    xfail('nn.functional.pixel_unshuffle', ''),  # aten.pixel_unshuffle.default - couldn't find symbolic meta function/deco...
    xfail('nn.functional.poisson_nll_loss', ''),  # The underlying op of 'aten.stride' has no overload name '_schema'
    xfail('nn.functional.prelu', ''),  # Tensors of type TensorImpl do not have numel
    xfail('nn.functional.rrelu', ''),  # aten.empty_like.default - couldn't find symbolic meta function/decomposition
    xfail('nn.functional.smooth_l1_loss', ''),  # aten.size.default - couldn't find symbolic meta function/decomposition
    xfail('nn.functional.soft_margin_loss', ''),  # aten.soft_margin_loss.default - couldn't find symbolic meta function/de...
    xfail('nn.functional.triplet_margin_loss', ''),  # Unexpected type <class 'torch.SymIntNode'> when computing element...
    xfail('nn.functional.triplet_margin_with_distance_loss', ''),  # Unexpected type <class 'torch.SymIntNode'> when com...
    xfail('nn.functional.unfold', ''),  # aten.im2col.default - couldn't find symbolic meta function/decomposition
    xfail('nn.functional.upsample_bilinear', ''),  # aten.upsample_bilinear2d.vec - couldn't find symbolic meta function/de...
    xfail('nn.functional.upsample_nearest', ''),  # aten.upsample_nearest1d.vec - couldn't find symbolic meta function/deco...
    xfail('norm', ''),  # TensorImpl does not have numel
    xfail('norm', 'nuc'),  # aten._linalg_svd.default - couldn't find symbolic meta function/decomposition
    xfail('normal', ''),  # aten.normal.Tensor_Tensor - couldn't find symbolic meta function/decomposition
    xfail('normal', 'number_mean'),  # aten.normal.float_Tensor - couldn't find symbolic meta function/decomposition
    xfail('ones_like', ''),  # aten.ones_like.default - couldn't find symbolic meta function/decomposition
    xfail('ormqr', ''),  # aten.ormqr.default - couldn't find symbolic meta function/decomposition
    xfail('outer', ''),  # aten.size.default - couldn't find symbolic meta function/decomposition
    xfail('pca_lowrank', ''),  # aten.mm.default - couldn't find symbolic meta function/decomposition
    xfail('pinverse', ''),  # aten.linalg_pinv.atol_rtol_tensor - couldn't find symbolic meta function/decomposition
    xfail('polygamma', 'polygamma_n_0'),  # aten.polygamma.default - couldn't find symbolic meta function/decomposition
    xfail('polygamma', 'polygamma_n_1'),  # aten.polygamma.default - couldn't find symbolic meta function/decomposition
    xfail('polygamma', 'polygamma_n_2'),  # aten.polygamma.default - couldn't find symbolic meta function/decomposition
    xfail('polygamma', 'polygamma_n_3'),  # aten.polygamma.default - couldn't find symbolic meta function/decomposition
    xfail('polygamma', 'polygamma_n_4'),  # aten.polygamma.default - couldn't find symbolic meta function/decomposition
    xfail('put', ''),  # aten.clone.default - couldn't find symbolic meta function/decomposition
    xfail('quantile', ''),  # Could not run 'aten::equal' with arguments from the 'Meta' backend.
    xfail('qr', ''),  # aten.linalg_qr.default - couldn't find symbolic meta function/decomposition
    xfail('rad2deg', ''),  # aten.rad2deg.default - couldn't find symbolic meta function/decomposition
    xfail('rand_like', ''),  # aten.randn_like.default - couldn't find symbolic meta function/decomposition
    xfail('randint_like', ''),  # aten.randint_like.default - couldn't find symbolic meta function/decomposition
    xfail('randn_like', ''),  # aten.randn_like.default - couldn't find symbolic meta function/decomposition
    xfail('ravel', ''),  # RuntimeError: Tensors of type TensorImpl do not have numel
    xfail('renorm', ''),  # aten.renorm.default - couldn't find symbolic meta function/decomposition
    xfail('repeat', ''),  # aten.repeat.default - couldn't find symbolic meta function/decomposition
    xfail('reshape_as', ''),  # aten.size.default - couldn't find symbolic meta function/decomposition
    xfail('reshape', ''),  # Tensors of type TensorImpl do not have numel
    xfail('resize_', ''),  # aten.clone.default - couldn't find symbolic meta function/decomposition
    xfail('resize_as_', ''),  # aten.clone.default - couldn't find symbolic meta function/decomposition
    xfail('roll', ''),  # Tensors of type TensorImpl do not have numel
    xfail('rot90', ''),  # aten.empty_like.default - couldn't find symbolic meta function/decomposition
    xfail('round', ''),  # aten.round.default - couldn't find symbolic meta function/decomposition
    xfail('round', 'decimals_0'),  # aten.round.decimals - couldn't find symbolic meta function/decomposition
    xfail('round', 'decimals_3'),  # aten.round.decimals - couldn't find symbolic meta function/decomposition
    xfail('round', 'decimals_neg_3'),  # aten.round.decimals - couldn't find symbolic meta function/decomposition
    xfail('scatter_add', ''),  # aten.scatter_add.default - couldn't find symbolic meta function/decomposition
    xfail('scatter', ''),  # aten.scatter.src - couldn't find symbolic meta function/decomposition
    xfail('scatter_reduce', 'amax'),  # aten.scatter_reduce.two - couldn't find symbolic meta function/decomposition
    xfail('scatter_reduce', 'amin'),  # aten.scatter_reduce.two - couldn't find symbolic meta function/decomposition
    xfail('scatter_reduce', 'mean'),  # aten.scatter_reduce.two - couldn't find symbolic meta function/decomposition
    xfail('scatter_reduce', 'prod'),  # aten.scatter_reduce.two - couldn't find symbolic meta function/decomposition
    xfail('scatter_reduce', 'sum'),  # aten.scatter_reduce.two - couldn't find symbolic meta function/decomposition
    xfail('searchsorted', ''),  # Could not run 'aten::searchsorted.Tensor' with arguments from the 'Meta' backend. ...
    xfail('segment_reduce', 'offsets'),  # aten.segment_reduce.default - couldn't find symbolic meta function/decomposition
    xfail('select', ''),  # aten.select.int - couldn't find symbolic meta function/decomposition
    xfail('select_scatter', ''),  # aten.select_scatter.default - couldn't find symbolic meta function/decomposition
    xfail('sgn', ''),  # aten.sgn.default - couldn't find symbolic meta function/decomposition
    xfail('short', ''),  # aten._to_copy.default - couldn't find symbolic meta function/decomposition
    xfail('sinc', ''),  # aten.sinc.default - couldn't find symbolic meta function/decomposition
    xfail('slice_scatter', ''),  # aten.slice_scatter.default - couldn't find symbolic meta function/decomposition
    xfail('sort', ''),  # aten.sort.default - couldn't find symbolic meta function/decomposition
    xfail('special.airy_ai', ''),  # aten.special_airy_ai.default - couldn't find symbolic meta function/decomposition
    xfail('special.bessel_j0', ''),  # aten.special_bessel_j0.default - couldn't find symbolic meta function/decomposition
    xfail('special.bessel_j1', ''),  # aten.special_bessel_j1.default - couldn't find symbolic meta function/decomposition
    xfail('special.bessel_y0', ''),  # aten.special_bessel_y0.default - couldn't find symbolic meta function/decomposition
    xfail('special.bessel_y1', ''),  # aten.special_bessel_y1.default - couldn't find symbolic meta function/decomposition
    xfail('special.chebyshev_polynomial_t', ''),  # aten.special_chebyshev_polynomial_t.default - couldn't find symbolic me...
    xfail('special.chebyshev_polynomial_u', ''),  # aten.special_chebyshev_polynomial_u.default - couldn't find symbolic me...
    xfail('special.entr', ''),  # aten.special_entr.default - couldn't find symbolic meta function/decomposition
    xfail('special.erfcx', ''),  # aten.special_erfcx.default - couldn't find symbolic meta function/decomposition
    xfail('special.hermite_polynomial_h', ''),  # aten.special_hermite_polynomial_h.default - couldn't find symbolic meta f...
    xfail('special.hermite_polynomial_he', ''),  # aten.special_hermite_polynomial_he.default - couldn't find symbolic meta...
    xfail('special.laguerre_polynomial_l', ''),  # aten.special_laguerre_polynomial_l.default - couldn't find symbolic meta...
    xfail('special.log_ndtr', ''),  # aten.special_log_ndtr.default - couldn't find symbolic meta function/decomposition
    xfail('special.modified_bessel_i0', ''),  # aten.special_modified_bessel_i0.default - couldn't find symbolic meta funct...
    xfail('special.modified_bessel_i1', ''),  # aten.special_modified_bessel_i1.default - couldn't find symbolic meta funct...
    xfail('special.modified_bessel_k0', ''),  # aten.special_modified_bessel_k0.default - couldn't find symbolic meta funct...
    xfail('special.modified_bessel_k1', ''),  # aten.special_modified_bessel_k1.default - couldn't find symbolic meta funct...
    xfail('special.ndtri', ''),  # aten.special_ndtri.default - couldn't find symbolic meta function/decomposition
    xfail('special.polygamma', 'special_polygamma_n_0'),  # aten.polygamma.default - couldn't find symbolic meta function/...
    xfail('special.scaled_modified_bessel_k0', ''),  # aten.special_scaled_modified_bessel_k0.default - couldn't find symbo...
    xfail('special.scaled_modified_bessel_k1', ''),  # aten.special_scaled_modified_bessel_k1.default - couldn't find symbo...
    xfail('special.spherical_bessel_j0', ''),  # aten.special_spherical_bessel_j0.default - couldn't find symbolic meta fun...
    xfail('special.xlog1py', ''),  # aten.special_xlog1py.default - couldn't find symbolic meta function/decomposition
    xfail('split', ''),  # 'torch._C.SymbolicIntNode' and 'int'
    xfail('split', 'list_args'),  # aten.size.default - couldn't find symbolic meta function/decomposition
    xfail('split_with_sizes', ''),  # aten.size.default - couldn't find symbolic meta function/decomposition
    xfail('stack', ''),  # RuntimeError: Tensors of type TensorImpl do not have numel
    xfail('std', ''),  # Unexpected type <class 'torch.SymIntNode'> when computing elementwise type promotion!
    xfail('std_mean', ''),  # Unexpected type <class 'torch.SymIntNode'> when computing elementwise type promotion!
    xfail('stft', ''),  # argument 'size' must be tuple of ints, but found element of type torch._C.SymIntNode at...
    xfail('sum_to_size', ''),  # aten.size.default - couldn't find symbolic meta function/decomposition
    xfail('svd', ''),  # aten._linalg_svd.default - couldn't find symbolic meta function/decomposition
    xfail('svd_lowrank', ''),  # aten.mm.default - couldn't find symbolic meta function/decomposition
    xfail('symeig', ''),  # aten.symeig.default - couldn't find symbolic meta function/decomposition
    xfail('take_along_dim', ''),  # dtype of indices should be Long but got Float
    xfail('take', ''),  # aten.take.default - couldn't find symbolic meta function/decomposition
    xfail('tensordot', ''),  # aten.size.default - couldn't find symbolic meta function/decomposition
    xfail('tile', ''),  # aten.repeat.default - couldn't find symbolic meta function/decomposition
    xfail('topk', ''),  # aten.topk.default - couldn't find symbolic meta function/decomposition
    xfail('trapz', ''),  # aten.size.default - couldn't find symbolic meta function/decomposition
    xfail('trapezoid', ''),  # aten.size.default - couldn't find symbolic meta function/decomposition
    xfail('triangular_solve', ''),  # aten.triangular_solve.default - couldn't find symbolic meta function/decomposition
    xfail('tril', ''),  # aten.tril.default - couldn't find symbolic meta function/decomposition
    xfail('triu', ''),  # aten.triu.default - couldn't find symbolic meta function/decomposition
    xfail('unfold', ''),  # aten.unfold.default - couldn't find symbolic meta function/decomposition
    xfail('var_mean', ''),  # Unexpected type <class 'torch.SymbolicIntNode'> when computing elementwise type promotion!
    xfail('var', ''),  # Unexpected type <class 'torch.SymbolicIntNode'> when computing elementwise type promotion!
    xfail('vdot', ''),  # aten.vdot.default - couldn't find symbolic meta function/decomposition
    xfail('view', ''),  # RuntimeError: Tensors of type TensorImpl do not have numel
    xfail('view_as_complex', ''),  # aten.view_as_complex.default - couldn't find symbolic meta function/decomposition
    xfail('view_as', ''),  # aten.size.default - couldn't find symbolic meta function/decomposition
    xfail('vsplit', ''),  # aten.size.default - couldn't find symbolic meta function/decomposition
    xfail('where', ''),  # expected predicate to be bool, got torch.float32
    xfail('zero_', ''),  # aten.clone.default - couldn't find symbolic meta function/decomposition
    xfail('zeros_like', ''),  # aten.zeros_like.default - couldn't find symbolic meta function/decomposition
    xfail('unbind', ''),  # aten.unbind.int - couldn't find symbolic meta function/decomposition
}
symbolic_tensor_segfaults = {
    skip('_masked.logsumexp', ''),  # Tensors of type TensorImpl do not have numel
}

symbolic_tensor_failures.update(symbolic_tensor_segfaults)

def _test_make_fx_helper(self, device, dtype, op, tracing_mode):
    def f(args, kwargs):
        return op.op(*args, **kwargs)
    sample_inputs_itr = op.sample_inputs(device, dtype, requires_grad=False)
    new_f = None
    for sample_input in sample_inputs_itr:
        args = [sample_input.input] + list(sample_input.args)
        kwargs = sample_input.kwargs

        try:
            new_f = make_fx(f, tracing_mode=tracing_mode)(args, kwargs)
        except DynamicOutputShapeException as e:
            self.skipTest("Dynamic output shape operation in trace")

        for arg in args:
            if isinstance(arg, torch.Tensor) and arg.dtype == torch.float:
                arg.uniform_(0, 1)
        try:
            old_out = f(args, kwargs)
        except Exception:
            continue
        new_out = wrapper_set_seed(new_f, args, kwargs)
        self.assertEqual(new_out, old_out)

class TestProxyTensorOpInfo(TestCase):
    @ops(op_db, allowed_dtypes=(torch.float,))
    @skipOps('TestProxyTensorOpInfo', 'test_make_fx_exhaustive', make_fx_failures)
    def test_make_fx_exhaustive(self, device, dtype, op):
        _test_make_fx_helper(self, device, dtype, op, "real")

    @ops(op_db, allowed_dtypes=(torch.float,))
    @skipOps('TestProxyTensorOpInfo', 'test_make_fx_fake_exhaustive', make_fx_failures.union(fake_tensor_failures))
    def test_make_fx_fake_exhaustive(self, device, dtype, op):
        _test_make_fx_helper(self, device, dtype, op, "fake")

    @skipIfNoSympy
    @ops(op_db, allowed_dtypes=(torch.float,))
    @skipOps('TestProxyTensorOpInfo', 'test_make_fx_symbolic_exhaustive',
             make_fx_failures | fake_tensor_failures | symbolic_tensor_failures)
    def test_make_fx_symbolic_exhaustive(self, device, dtype, op):
        _test_make_fx_helper(self, device, dtype, op, "symbolic")


only_for = ("cpu")
instantiate_device_type_tests(TestProxyTensorOpInfo, globals(), only_for=only_for)


if __name__ == '__main__':
    run_tests()<|MERGE_RESOLUTION|>--- conflicted
+++ resolved
@@ -5,6 +5,7 @@
 import unittest
 import warnings
 import torch.nn.utils._stateless as stateless
+import operator
 from collections.abc import Iterable
 from torch.testing._internal.common_device_type import instantiate_device_type_tests
 from torch.testing._internal.common_methods_invocations import DecorateInfo
@@ -313,8 +314,8 @@
 
 def forward(self, x_1):
     zeros = torch.ops.aten.zeros.default([2], dtype = torch.float32, device = device(type='cpu'), pin_memory = False)
-    copy__default = torch.ops.aten.copy_.default(zeros, x_1);  zeros = x_1 = None
-    return copy__default
+    copy_ = torch.ops.aten.copy_.default(zeros, x_1);  zeros = x_1 = None
+    return copy_
     """)
 
     def test_make_fx_reentrant_dispatch(self):
@@ -588,13 +589,19 @@
         )
 
     def test_trace_subclasses(self):
-        def f(x):
+        def f1(x):
             x = UnwrapTensor(x)
             y = x * 2
             return y
 
+        def f2(x):
+            wrapped = UnwrapTensor(x)
+            y = x * wrapped
+            return y
+
         inp = [torch.randn(5)]
-        self._test(f, inp)
+        self._test(f1, inp)
+        self._test(f2, inp)
 
     def test_partial_decomp(self):
         def f(a, b, c):
@@ -614,6 +621,19 @@
         self.assertEqual(fx_g(*inps), decomposed_fx(*inps))
         self.assertEqual(len([n for n in fx_g.graph.nodes if n.target == aten.addmm.default]), 2)
         self.assertEqual(len([n for n in decomposed_fx.graph.nodes if n.target == aten.addmm.default]), 1)
+
+    def test_decomp_of_capture(self):
+        val = torch.randn(5)
+
+        def f(x):
+            return x.t() + val.t()
+
+        def nop(x):
+            return x.cos()
+
+        traced = make_fx(f, decomposition_table={torch.ops.aten.t.default: nop})(torch.randn(5))
+        self.assertEqual(len([n for n in traced.graph.nodes if n.target == torch.ops.aten.t.default]), 0)
+
 
     @unittest.skipIf(not HAS_CUDA, 'CUDA-only test')
     def test_amp_cache(self):
@@ -711,6 +731,12 @@
         g = make_fx(f, tracing_mode="fake")(torch.randn(2), torch.randn(2))
         x, y = torch.randn(2), torch.randn(2)
         self.assertEqual(g(x, y), f(x, y))
+
+def _get_node(fx_g, cond):
+    for n in fx_g.graph.nodes:
+        if cond(n):
+            return n
+    raise AssertionError
 
 # TODO: Need to test the guards themselves specifically as well
 @skipIfNoSympy
@@ -764,7 +790,9 @@
     mul = sym_size * 2;  sym_size = None
     empty = torch.ops.aten.empty.memory_format([mul], device = device(type='cpu'), pin_memory = False);  mul = None
     sym_size_1 = torch.ops.aten.sym_size(empty, 0)
-    return empty""")
+    detach = torch.ops.aten.detach.default(empty);  empty = None
+    sym_size_2 = torch.ops.aten.sym_size(detach, 0)
+    return detach""")
 
     def test_cat(self):
         def f(a, b):
@@ -798,8 +826,6 @@
         self._test_dynamic(f, [(3,)], [[(3,)], [(4,)], [(2,)]])
         self._test_dynamic(f, [(5, 1)], [[(4, 1)], [(3, 1)], [(6, 1)]])
 
-<<<<<<< HEAD
-=======
     def test_symbolic_meta(self):
         def f(a, b):
             d = a.new_empty(a.shape[0] + b.shape[0])
@@ -810,7 +836,6 @@
         meta_c = _get_node(fx_g, lambda x: x.target == aten.new_empty.default)
         meta_d = _get_node(fx_g, lambda x: x.target == operator.add)
         self.assertTrue(meta_c.meta['val'].shape[0].get_pyobj() == meta_d.meta['val'].expr)
->>>>>>> 744019ec
 
 
 make_fx_failures = {
@@ -892,7 +917,7 @@
     xfail('addmm', 'decomposed'),  # aten.mm.default - couldn't find symbolic meta function/decomposition
     xfail('addmv', ''),  # aten.addmv.default - couldn't find symbolic meta function/decomposition
     xfail('addr', ''),  # aten.size.default - couldn't find symbolic meta function/decomposition
-    xfail('all', ''),  # Unexpected type <class 'torch.SymbolicIntNode'> when computing elementwise type promotion!
+    xfail('all', ''),  # Unexpected type <class 'torch.SymIntNode'> when computing elementwise type promotion!
     xfail('aminmax', ''),  # aten.aminmax.default - couldn't find symbolic meta function/decomposition
     xfail('argmax', ''),  # aten.argmax.default - couldn't find symbolic meta function/decomposition
     xfail('argmin', ''),  # aten.argmin.default - couldn't find symbolic meta function/decomposition
@@ -926,7 +951,6 @@
     xfail('cumulative_trapezoid', ''),  # aten.slice.Tensor - couldn't find symbolic meta function/decomposition
     xfail('deg2rad', ''),  # aten.deg2rad.default - couldn't find symbolic meta function/decomposition
     xfail('diag_embed', ''),  # aten.diag_embed.default - couldn't find symbolic meta function/decomposition
-    xfail('diagflat', ''),  # RuntimeError: Tensors of type TensorImpl do not have numel
     xfail('diagonal', ''),  # aten.diagonal.default - couldn't find symbolic meta function/decomposition
     xfail('diagonal_scatter', ''),  # aten.diagonal_scatter.default - couldn't find symbolic meta function/decomposition
     xfail('diff', ''),  # aten.empty_like.default - couldn't find symbolic meta function/decomposition
@@ -970,14 +994,12 @@
     xfail('histogram', ''),  # Could not run 'aten::histogram.bin_ct' with arguments from the 'Meta' backend. This c...
     xfail('histogramdd', ''),  # aten._histogramdd_bin_edges.default - couldn't find symbolic meta function/decomposition
     xfail('hsplit', ''),  # aten.size.default - couldn't find symbolic meta function/decomposition
-    xfail('hstack', ''),  # Tensors of type TensorImpl do not have numel
     xfail('i0', ''),  # aten.i0.default - couldn't find symbolic meta function/decomposition
     xfail('index_add', ''),  # Float
     xfail('index_copy', ''),  # Expected a long tensor for index, but got Float
     xfail('index_fill', ''),  # aten.index_fill.int_Scalar - couldn't find symbolic meta function/decomposition
     xfail('index_put', ''),  # aten.index_put.default - couldn't find symbolic meta function/decomposition
     xfail('index_reduce', ''),  # Float
-    xfail('index_select', ''),  # Tensors of type TensorImpl do not have numel
     xfail('inner', ''),  # aten.size.default - couldn't find symbolic meta function/decomposition
     xfail('int', ''),  # aten._to_copy.default - couldn't find symbolic meta function/decomposition
     xfail('isclose', ''),  # The underlying op of 'aten.stride' has no overload name '_schema'
@@ -1009,8 +1031,6 @@
     xfail('linalg.matrix_rank', ''),  # aten.size.default - couldn't find symbolic meta function/decomposition
     xfail('linalg.matrix_rank', 'hermitian'),  # aten.size.default - couldn't find symbolic meta function/decomposition
     xfail('linalg.multi_dot', ''),  # aten.size.default - couldn't find symbolic meta function/decomposition
-    xfail('norm', 'fro'),  # TensorImpl do not have numel
-    xfail('norm', 'inf'),  # TensorImpl do not have numel
     xfail('linalg.norm', ''),  # TensorImpl do not have numel
     xfail('linalg.norm', 'subgradients_at_zero'),  # TensorImpl do not have numel
     xfail('linalg.pinv', ''),  # aten.linalg_pinv.atol_rtol_tensor - couldn't find symbolic meta function/decomposition
@@ -1032,7 +1052,6 @@
     xfail('logaddexp', ''),  # aten.logaddexp.default - couldn't find symbolic meta function/decomposition
     xfail('logcumsumexp', ''),  # aten.logcumsumexp.default - couldn't find symbolic meta function/decomposition
     xfail('logdet', ''),  # aten.size.default - couldn't find symbolic meta function/decomposition
-    xfail('logsumexp', ''),  # Tensors of type TensorImpl do not have numel
     xfail('long', ''),  # aten._to_copy.default - couldn't find symbolic meta function/decomposition
     xfail('lu', ''),  # aten.linalg_lu_factor_ex.default - couldn't find symbolic meta function/decomposition
     xfail('lu_solve', ''),  # aten.linalg_lu_solve.default - couldn't find symbolic meta function/decomposition
@@ -1043,7 +1062,7 @@
     xfail('matmul', ''),  # aten.new_empty.default - couldn't find symbolic meta function/decomposition
     xfail('matrix_exp', ''),  # aten.linalg_matrix_exp.default - couldn't find symbolic meta function/decomposition
     xfail('max', 'reduction_with_dim'),  # aten.max.dim - couldn't find symbolic meta function/decomposition
-    xfail('mean', ''),  # Unexpected type <class 'torch.SymbolicIntNode'> when computing elementwise type promotion!
+    xfail('mean', ''),  # Unexpected type <class 'torch.SymIntNode'> when computing elementwise type promotion!
     xfail('median', ''),  # Could not run 'aten::median' with arguments from the 'Meta' backend. This could be becau...
     xfail('meshgrid', 'list_of_tensors'),  # Tensors of type TensorImpl do not have numel
     xfail('meshgrid', 'variadic_tensors'),  # Tensors of type TensorImpl do not have numel
@@ -1055,7 +1074,7 @@
     xfail('nanmean', ''),  # The underlying op of 'aten.stride' has no overload name '_schema'
     xfail('nanquantile', ''),  # Could not run 'aten::equal' with arguments from the 'Meta' backend.
     xfail('narrow', ''),  # aten.size.default - couldn't find symbolic meta function/decomposition
-    xfail('native_layer_norm', ''),  # Unexpected type <class 'torch.SymbolicIntNode'> when computing elementwise type promot...
+    xfail('native_layer_norm', ''),  # Unexpected type <class 'torch.SymIntNode'> when computing elementwise type promot...
     xfail('nn.functional.adaptive_avg_pool1d', ''),  # aten.size.default - couldn't find symbolic meta function/decomposition
     xfail('nn.functional.adaptive_avg_pool2d', ''),  # argument 'size' must be tuple of ints, but found element o...
     xfail('nn.functional.adaptive_avg_pool3d', ''),  # aten._adaptive_avg_pool3d.default - couldn't find symbolic meta func...
@@ -1097,9 +1116,9 @@
     xfail('nn.functional.interpolate', 'linear'),  # aten.upsample_linear1d.vec - couldn't find symbolic meta function/dec...
     xfail('nn.functional.interpolate', 'nearest'),  # aten.upsample_nearest1d.vec - couldn't find symbolic meta function/d...
     xfail('nn.functional.interpolate', 'trilinear'),  # aten.upsample_trilinear3d.vec - couldn't find symbolic meta functi...
-    xfail('nn.functional.kl_div', ''),  # Unexpected type <class 'torch.SymbolicIntNode'> when computing elementwise type pro...
+    xfail('nn.functional.kl_div', ''),  # Unexpected type <class 'torch.SymIntNode'> when computing elementwise type pro...
     xfail('nn.functional.l1_loss', ''),  # aten.size.default - couldn't find symbolic meta function/decomposition
-    xfail('nn.functional.layer_norm', ''),  # Unexpected type <class 'torch.SymbolicIntNode'> when computing elementwise type...
+    xfail('nn.functional.layer_norm', ''),  # Unexpected type <class 'torch.SymIntNode'> when computing elementwise type...
     xfail('nn.functional.linear', ''),  # aten.mv.default - couldn't find symbolic meta function/decomposition
     xfail('nn.functional.local_response_norm', ''),  # Tensors of type TensorImpl do not have numel
     xfail('nn.functional.margin_ranking_loss', ''),  # The underlying op of 'aten.stride' has no overload name '_schema'
@@ -1117,12 +1136,10 @@
     xfail('nn.functional.pad', 'constant'),  # aten.fill.Scalar - couldn't find symbolic meta function/decomposition
     xfail('nn.functional.pad', 'reflect'),  # aten.reflection_pad1d.default - couldn't find symbolic meta function/decompo...
     xfail('nn.functional.pad', 'replicate'),  # aten.replication_pad1d.default - couldn't find symbolic meta function/deco...
-    xfail('nn.functional.pairwise_distance', ''),  # TensorImpl does not have numel
     xfail('nn.functional.pdist', ''),  # Could not run 'aten::_pdist_forward' with arguments from the 'Meta' backend...
     xfail('nn.functional.pixel_shuffle', ''),  # aten.pixel_shuffle.default - couldn't find symbolic meta function/decompos...
     xfail('nn.functional.pixel_unshuffle', ''),  # aten.pixel_unshuffle.default - couldn't find symbolic meta function/deco...
     xfail('nn.functional.poisson_nll_loss', ''),  # The underlying op of 'aten.stride' has no overload name '_schema'
-    xfail('nn.functional.prelu', ''),  # Tensors of type TensorImpl do not have numel
     xfail('nn.functional.rrelu', ''),  # aten.empty_like.default - couldn't find symbolic meta function/decomposition
     xfail('nn.functional.smooth_l1_loss', ''),  # aten.size.default - couldn't find symbolic meta function/decomposition
     xfail('nn.functional.soft_margin_loss', ''),  # aten.soft_margin_loss.default - couldn't find symbolic meta function/de...
@@ -1152,7 +1169,6 @@
     xfail('rand_like', ''),  # aten.randn_like.default - couldn't find symbolic meta function/decomposition
     xfail('randint_like', ''),  # aten.randint_like.default - couldn't find symbolic meta function/decomposition
     xfail('randn_like', ''),  # aten.randn_like.default - couldn't find symbolic meta function/decomposition
-    xfail('ravel', ''),  # RuntimeError: Tensors of type TensorImpl do not have numel
     xfail('renorm', ''),  # aten.renorm.default - couldn't find symbolic meta function/decomposition
     xfail('repeat', ''),  # aten.repeat.default - couldn't find symbolic meta function/decomposition
     xfail('reshape_as', ''),  # aten.size.default - couldn't find symbolic meta function/decomposition
@@ -1204,10 +1220,9 @@
     xfail('special.scaled_modified_bessel_k1', ''),  # aten.special_scaled_modified_bessel_k1.default - couldn't find symbo...
     xfail('special.spherical_bessel_j0', ''),  # aten.special_spherical_bessel_j0.default - couldn't find symbolic meta fun...
     xfail('special.xlog1py', ''),  # aten.special_xlog1py.default - couldn't find symbolic meta function/decomposition
-    xfail('split', ''),  # 'torch._C.SymbolicIntNode' and 'int'
+    xfail('split', ''),  # 'torch._C.SymIntNode' and 'int'
     xfail('split', 'list_args'),  # aten.size.default - couldn't find symbolic meta function/decomposition
     xfail('split_with_sizes', ''),  # aten.size.default - couldn't find symbolic meta function/decomposition
-    xfail('stack', ''),  # RuntimeError: Tensors of type TensorImpl do not have numel
     xfail('std', ''),  # Unexpected type <class 'torch.SymIntNode'> when computing elementwise type promotion!
     xfail('std_mean', ''),  # Unexpected type <class 'torch.SymIntNode'> when computing elementwise type promotion!
     xfail('stft', ''),  # argument 'size' must be tuple of ints, but found element of type torch._C.SymIntNode at...
@@ -1226,10 +1241,9 @@
     xfail('tril', ''),  # aten.tril.default - couldn't find symbolic meta function/decomposition
     xfail('triu', ''),  # aten.triu.default - couldn't find symbolic meta function/decomposition
     xfail('unfold', ''),  # aten.unfold.default - couldn't find symbolic meta function/decomposition
-    xfail('var_mean', ''),  # Unexpected type <class 'torch.SymbolicIntNode'> when computing elementwise type promotion!
-    xfail('var', ''),  # Unexpected type <class 'torch.SymbolicIntNode'> when computing elementwise type promotion!
+    xfail('var_mean', ''),  # Unexpected type <class 'torch.SymIntNode'> when computing elementwise type promotion!
+    xfail('var', ''),  # Unexpected type <class 'torch.SymIntNode'> when computing elementwise type promotion!
     xfail('vdot', ''),  # aten.vdot.default - couldn't find symbolic meta function/decomposition
-    xfail('view', ''),  # RuntimeError: Tensors of type TensorImpl do not have numel
     xfail('view_as_complex', ''),  # aten.view_as_complex.default - couldn't find symbolic meta function/decomposition
     xfail('view_as', ''),  # aten.size.default - couldn't find symbolic meta function/decomposition
     xfail('vsplit', ''),  # aten.size.default - couldn't find symbolic meta function/decomposition
