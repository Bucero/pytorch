--- conflicted
+++ resolved
@@ -17,10 +17,6 @@
         description: Docker image to run in.
 
 env:
-<<<<<<< HEAD
-=======
-  IN_CI: 1 # TODO delete in favor of GITHUB_ACTIONS
->>>>>>> 49c41b87
   GIT_DEFAULT_BRANCH: ${{ github.event.repository.default_branch }}
 
 jobs:
@@ -114,10 +110,6 @@
             -e PR_NUMBER \
             -e CUSTOM_TEST_ARTIFACT_BUILD_DIR \
             -e GITHUB_ACTIONS \
-<<<<<<< HEAD
-=======
-            -e IN_CI \
->>>>>>> 49c41b87
             -e BRANCH \
             -e SHA1 \
             -e AWS_DEFAULT_REGION \
